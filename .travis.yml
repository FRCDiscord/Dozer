--- conflicted
+++ resolved
@@ -5,8 +5,4 @@
 install:
   - pip install pylint
   - pip install -r requirements.txt
-<<<<<<< HEAD
-script: pylint dozer
-=======
-script: ./ci.sh
->>>>>>> 500d12cf
+script: ./ci.sh