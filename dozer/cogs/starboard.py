"""Cog to post specific 'Hall of Fame' messages in a specific channel"""
import asyncio
<<<<<<< HEAD
import logging
from typing import List, Set, Optional
from typing import TYPE_CHECKING
=======
>>>>>>> 78ddac8d

import discord
from discord.ext.commands import guild_only, has_permissions
from discord.utils import escape_markdown
from loguru import logger

from dozer.context import DozerContext
from ._utils import *
from .. import db

<<<<<<< HEAD
if TYPE_CHECKING:
    from dozer import Dozer

MAX_EMBED: int = 1024
LOCK_TIME: float = .1
FORCE_TRY_TIME: int = 1
DOZER_LOGGER = logging.getLogger('dozer')
VIDEO_FORMATS: List[str] = ['.mp4', '.mov', 'webm']
=======
MAX_EMBED = 1024
LOCK_TIME = .1
FORCE_TRY_TIME = 1

VIDEO_FORMATS = ['.mp4', '.mov', 'webm']
>>>>>>> 78ddac8d


async def is_cancelled(emoji: str, message: discord.Message, me: discord.Member, author: discord.Member = None) -> bool:
    """Determine if the message has cancellation reacts"""
    if author is None:
        author = message.author

    for reaction in message.reactions:
        if str(reaction) != emoji:
            continue

        users = [user async for user in reaction.users()]
        if author in users or me in users:
            return True
        return False

    return False


def make_starboard_embed(msg: discord.Message, reaction_count: int) -> discord.Embed:
    """Makes a starboard embed."""
<<<<<<< HEAD
    e: discord.Embed = discord.Embed(color=msg.author.color, title=f"New Starred Message in #{msg.channel.name}",
                                     description=msg.content, url=msg.jump_url)
    e.set_author(name=escape_markdown(msg.author.display_name), icon_url=msg.author.avatar)
=======
    e = discord.Embed(color=msg.author.color, title=f"New Starred Message in #{msg.channel.name}",
                      description=msg.content, url=msg.jump_url)
    e.set_author(name=escape_markdown(msg.author.display_name), icon_url=msg.author.display_avatar)
>>>>>>> 78ddac8d

    view_link: str = f" [[view]]({msg.jump_url})"
    e.add_field(name="Link:", value=view_link)

    if len(msg.attachments) > 1:
        e.add_field(name="Attachments:", value="\n".join([f"[{a.filename}]({a.url})" for a in msg.attachments]))
    elif len(msg.attachments) == 1:
        if msg.attachments[0].width is not None and msg.attachments[0].filename[-4:] not in VIDEO_FORMATS and not \
                msg.attachments[0].is_spoiler():
            e.set_image(url=msg.attachments[0].url)
        else:
            e.add_field(name="Attachment:", value=f"[{msg.attachments[0].filename}]({msg.attachments[0].url})")

    e.set_footer(text=f"{reaction_count} reaction{'s' if reaction_count != 1 else ''}")
    e.timestamp = msg.created_at
    return e


class Starboard(Cog):
    """Cog to post specific 'Hall of Fame' messages in a specific channel"""

    def __init__(self, bot: "Dozer"):
        super().__init__(bot)
        self.config_cache: db.ConfigCache = db.ConfigCache(StarboardConfig)
        self.locked_messages: Set = set()

    def make_config_embed(self, ctx: DozerContext, title, config) -> discord.Embed:
        """Makes a config embed."""
        channel: discord.TextChannel = self.bot.get_channel(config.channel_id)
        if channel is None:
            return discord.Embed(title="Starboard channel no longer exists!",
                                 description="Please reconfigure the starboard to fix this.",
                                 color=discord.colour.Color.red())

        e: discord.Embed = discord.Embed(title=title, color=discord.Color.gold())
        e.add_field(name="Starboard Channel", value=channel.mention)
        e.add_field(name="Starboard Emoji", value=config.star_emoji)
        e.add_field(name="Cancel Emoji", value=config.cancel_emoji)
        e.add_field(name="Threshold", value=config.threshold)
        e.set_footer(text=f"For more information, try {ctx.prefix}help starboard")
        return e

    async def send_to_starboard(self, config: "StarboardConfig", message: discord.Message, reaction_count: int, add_react: bool = True):
        """Given a message which may or may not exist, send it to the starboard"""
        starboard_channel = message.guild.get_channel(config.channel_id)
        if starboard_channel is None:
            return

        # check if the message we're trying to HoF is a hof message
        starboard_check = await StarboardMessage.get_by(starboard_message_id=message.id)
        if len(starboard_check):
            logger.info("Attempt to star starboard message, skipping")
            return

        db_msgs = await StarboardMessage.get_by(message_id=message.id)
        if len(db_msgs) == 0:
            sent_msg = await starboard_channel.send(embed=make_starboard_embed(message, reaction_count))
            db_msg = StarboardMessage(message.id, message.channel.id, sent_msg.id, message.author.id)
            await db_msg.update_or_add()
            if add_react:
                await message.add_reaction(config.star_emoji)
        else:
            try:
                sent_msg: discord.Message = await self.bot.get_channel(config.channel_id).fetch_message(db_msgs[0].starboard_message_id)
            except discord.errors.NotFound:
                # Uh oh! Starboard message was deleted. Let's try and delete it
                logger.warning(f"Cannot find Starboard Message {db_msgs[0].starboard_message_id} to update")
                fake_msg = discord.Object(db_msgs[0].starboard_message_id)
                await self.remove_from_starboard(config, fake_msg, True)
                return
            await sent_msg.edit(embed=make_starboard_embed(message, reaction_count - 1))

    async def remove_from_starboard(self, config, starboard_message: discord.Message, cancel: bool = False):
        """Given a starboard message or snowflake, remove that message and remove it from the DB"""
        db_msgs: List[StarboardMessage] = await StarboardMessage.get_by(starboard_message_id=starboard_message.id)
        if len(db_msgs):
            if hasattr(starboard_message, 'delete'):
                await starboard_message.delete()
            if cancel:
                try:
                    orig_msg: discord.Message = await self.bot.get_channel(db_msgs[0].channel_id).fetch_message(db_msgs[0].message_id)
                    await orig_msg.add_reaction(config.cancel_emoji)
                except discord.NotFound:
                    pass
            await StarboardMessage.delete(message_id=db_msgs[0].message_id)

    async def starboard_check(self, reaction: discord.Reaction, member: discord.Member):
        """Provides all logic for checking and updating the Starboard"""
        msg: discord.Message = reaction.message
        if not msg.guild:
            return

        config: StarboardConfig = await self.config_cache.query_one(guild_id=msg.guild.id)
        if config is None:
            return

        time_waiting = 0
        while msg in self.locked_messages and time_waiting < FORCE_TRY_TIME:
            await asyncio.sleep(LOCK_TIME)
            time_waiting += LOCK_TIME
        self.locked_messages.add(msg)

        self_react = 0
        if await is_cancelled(config.star_emoji, msg, msg.guild.me, msg.guild.me):
            self_react = 1

        # Starboard check
        if str(reaction) == config.star_emoji and (reaction.count - self_react) >= config.threshold and \
                member != msg.guild.me and not await is_cancelled(config.cancel_emoji, msg, msg.guild.me):
            logger.debug(f"Starboard threshold reached on message {reaction.message.id} in "
                         f"{reaction.message.guild.name} from user {member.id}, sending to starboard")
            await self.send_to_starboard(config, msg, reaction.count)

        # check if it's gone under the limit
        elif str(reaction) == config.star_emoji and (reaction.count - self_react) < config.threshold:
            db_msgs = await StarboardMessage.get_by(message_id=msg.id)
            if len(db_msgs):
                logger.debug("Under starboard threshold, removing starboard")
                try:
                    starboard_msg = await self.bot.get_channel(config.channel_id). \
                        fetch_message(db_msgs[0].starboard_message_id)
                except discord.NotFound:
                    logger.warning(f"Cannot find Starboard Message {db_msgs[0].starboard_message_id} to remove")
                    starboard_msg = discord.Object(db_msgs[0].starboard_message_id)
                await self.remove_from_starboard(config, starboard_msg)

        # check if it's been cancelled in the starboard channel
        elif str(reaction) == config.cancel_emoji and msg.channel.id == config.channel_id:
            db_msgs = await StarboardMessage.get_by(starboard_message_id=msg.id)
            if len(db_msgs) and member.id == db_msgs[0].author_id:
                logger.debug("Message cancelled in starboard channel, cancelling")
                await self.remove_from_starboard(config, msg, True)

        # check if it's been cancelled on the original message
        elif str(reaction) == config.cancel_emoji:
            db_msgs = await StarboardMessage.get_by(message_id=msg.id)
            if len(db_msgs) and member.id == db_msgs[0].author_id:
                logger.debug("Message cancelled in original channel, cancelling")
                try:
                    starboard_msg = await self.bot.get_channel(config.channel_id). \
                        fetch_message(db_msgs[0].starboard_message_id)
                except discord.NotFound:
                    logger.warning(f"Cannot find Starboard Message {db_msgs[0].starboard_message_id} to remove")
                    starboard_msg = discord.Object(db_msgs[0].starboard_message_id)
                await self.remove_from_starboard(config, starboard_msg, True)

        self.locked_messages.remove(msg)

    @Cog.listener()
    async def on_raw_reaction_add(self, payload: discord.RawReactionActionEvent):
        """Raw API event for reaction add, passes event to action handler"""
        await self.on_raw_reaction_action(payload)

    @Cog.listener()
    async def on_raw_reaction_remove(self, payload: discord.RawReactionActionEvent):
        """Raw API event for reaction remove, passes event to action handler"""
        await self.on_raw_reaction_action(payload)

    async def on_raw_reaction_action(self, payload: discord.RawReactionActionEvent):
        """Convert the payload into a reaction event and pass the reaction event onto our handler"""
        for msg in self.bot.cached_messages:
            if msg.id == payload.message_id:
                message = msg
                break
        else:
            channel = self.bot.get_channel(payload.channel_id)
            message = await channel.fetch_message(payload.message_id)

        emoji = str(payload.emoji)
        matching_reaction = [reaction for reaction in message.reactions if str(reaction.emoji) == emoji]

        member = payload.member or message.author
        if len(matching_reaction):
            await self.starboard_check(matching_reaction[0], member)
        else:
            logger.debug(f"Unable to find reaction for message({message.id})")

    @guild_only()
    @group(invoke_without_command=True, aliases=['hof'])
    async def starboard(self, ctx: DozerContext):
        """Show the current server's starboard configuration.
         A starboard (or a hall of fame) is a channel the bot will repost messages in if they receive a certain number\
         of configured reactions.

         To configure a starboard, use the `starboard config` subcommand.
         """
        config = await StarboardConfig.get_by(guild_id=ctx.guild.id)

        if config:
            await ctx.send(embed=self.make_config_embed(ctx, f"Starboard configuration for {ctx.guild}", config[0]))
        else:
            await ctx.send(f"This server does not have a starboard configured! See `{ctx.prefix}help starboard` for "
                           f"more information.")

    starboard.example_usage = """
    `{prefix}starboard` - Get the current starboard settings for this server
    """

    @guild_only()
    @starboard.command()
    async def showconfig(self, ctx: DozerContext):
        """Show the current server's starboard configuration.
         A starboard (or a hall of fame) is a channel the bot will repost messages in if they receive a certain number\
         of configured reactions.

         To configure a starboard, use the `starboard config` subcommand.
         """
        await self.starboard(ctx)

    @guild_only()
    @has_permissions(manage_guild=True, manage_channels=True)
    @bot_has_permissions(add_reactions=True, embed_links=True)
    @starboard.command()
    async def config(self, ctx: DozerContext, channel: discord.TextChannel,
                     star_emoji: discord.Emoji,
                     threshold: int, cancel_emoji: discord.Emoji = None):
        """Modify the settings for this server's starboard"""
        if str(star_emoji) == str(cancel_emoji):
            await ctx.send("The Star Emoji and Cancel Emoji cannot be the same!")
            return
        for emoji in [emoji for emoji in [star_emoji, cancel_emoji] if emoji is not None]:
            try:
                # try adding it to make sure it's a real emoji. This covers both custom emoijs & unicode emojis
                await ctx.message.add_reaction(emoji)
                await ctx.message.remove_reaction(emoji, ctx.guild.me)
                if isinstance(emoji, discord.Emoji) and emoji.guild_id != ctx.guild.id:
                    await ctx.send(f"The emoji {emoji} is a custom emoji not from this server!")
                    return
            except discord.HTTPException:
                await ctx.send(f"{ctx.author.mention}, bad argument: '{emoji}' is not an emoji, or isn't from a server "
                               f"{ctx.me.name} is in.")
                return

        config: StarboardConfig = StarboardConfig(guild_id=ctx.guild.id, channel_id=channel.id, star_emoji=str(star_emoji),
                                 threshold=threshold, cancel_emoji=str(cancel_emoji))
        await config.update_or_add()
        self.config_cache.invalidate_entry(guild_id=ctx.guild.id)

        await ctx.send(embed=self.make_config_embed(ctx, "Update Starboard config", config))

    config.example_usage = """
    `{prefix}starboard config #hall-of-fame 🌟 5` - Set the bot to repost messages that have 5 star reactions to `#hall-of-fame
    `{prefix}starboard config #hall-of-fame 🌟 5 ❌` - Same as above, but with a extra X cancel emoji 
    """

    @guild_only()
    @has_permissions(manage_guild=True, manage_channels=True)
    @starboard.command()
    async def disable(self, ctx: DozerContext):
        """Turn off the starboard if it is enabled"""
        config: List[StarboardConfig] = await StarboardConfig.get_by(guild_id=ctx.guild.id)
        if not config:
            await ctx.send("There is not a Starboard set up for this server.")
            return

        await StarboardConfig.delete(guild_id=ctx.guild.id)
        self.config_cache.invalidate_entry(guild_id=ctx.guild.id)
        await ctx.send("Starboard disabled for this server.")

    disable.example_usage = """
    `{prefix}starboard disable` - disables the starboard for the current server
    """

    @guild_only()
    @has_permissions(manage_messages=True)
    @starboard.command()
    async def add(self, ctx: DozerContext, message_id: str, channel: discord.TextChannel = None):
        """Add a message to the starboard manually"""
        message_id: int = int(message_id)
        config: StarboardConfig = await self.config_cache.query_one(guild_id=ctx.guild.id)

        if config is None:
            await ctx.send(f"There is not a Starboard configured for this server. Set one up with "
                           f"`{ctx.prefix}starboard config`")
            return
        if channel is None:
            channel = ctx.channel

        try:
            msg: discord.Message = await channel.fetch_message(message_id)
            for reaction in msg.reactions:
                if str(reaction) != config.star_emoji:
                    await self.send_to_starboard(config, msg, reaction.count, False)
                    break
            else:
                await self.send_to_starboard(config, msg, 0, False)
        except discord.NotFound:
            await ctx.send(f"Message {message_id} not found in {channel.mention}")
            return

        await ctx.send(f"Successfully posted message {message_id} to the starboard!")

    add.example_usage = """
    `{prefix}starboard add 1285719825125 #channel` - add message with id `1285719825125` in `#channel` to the starboard 
    manually.
    """


async def setup(bot):
    """Add this cog to the bot"""
    await bot.add_cog(Starboard(bot))


class StarboardConfig(db.DatabaseTable):
    """Each starboard-related setting"""
    __tablename__ = 'starboard_settings'
    __uniques__ = 'guild_id'

    @classmethod
    async def initial_create(cls):
        """Create the table in the database"""
        async with db.Pool.acquire() as conn:
            await conn.execute(f"""
            CREATE TABLE {cls.__tablename__} (
            guild_id bigint PRIMARY KEY NOT NULL,
            channel_id bigint NOT NULL,
            star_emoji varchar NOT NULL,
            cancel_emoji varchar,
            threshold bigint NOT NULL
            )""")

    def __init__(self, guild_id: int, channel_id: int, star_emoji: str, threshold: int, cancel_emoji: Optional[str] = None):
        super().__init__()
        self.guild_id: int = guild_id
        self.channel_id: int = channel_id
        self.star_emoji: str = star_emoji
        self.cancel_emoji: Optional[str] = cancel_emoji
        self.threshold: int = threshold

    @classmethod
    async def get_by(cls, **kwargs) -> List["StarboardConfig"]:
        results = await super().get_by(**kwargs)
        result_list = []
        for result in results:
            obj = StarboardConfig(guild_id=result.get("guild_id"), channel_id=result.get("channel_id"),
                                  star_emoji=result.get('star_emoji'), cancel_emoji=result.get('cancel_emoji'),
                                  threshold=result.get('threshold'))
            result_list.append(obj)
        return result_list


class StarboardMessage(db.DatabaseTable):
    """Each starboard-related setting"""
    __tablename__ = 'starboard_message'
    __uniques__ = 'message_id'

    @classmethod
    async def initial_create(cls):
        """Create the table in the database"""
        async with db.Pool.acquire() as conn:
            await conn.execute(f"""
            CREATE TABLE {cls.__tablename__} (
            message_id bigint PRIMARY KEY NOT NULL,
            channel_id bigint NOT NULL,
            starboard_message_id bigint NOT NULL,
            author_id bigint NOT NULL
            )""")

    def __init__(self, message_id: int, channel_id: int, starboard_message_id: int, author_id: int):
        super().__init__()
        self.message_id: int = message_id
        self.channel_id: int = channel_id
        self.starboard_message_id: int = starboard_message_id
        self.author_id: int = author_id

    @classmethod
    async def get_by(cls, **kwargs) -> List["StarboardMessage"]:
        results = await super().get_by(**kwargs)
        result_list = []
        for result in results:
            obj = StarboardMessage(message_id=result.get("message_id"),
                                   channel_id=result.get("channel_id"),
                                   starboard_message_id=result.get("starboard_message_id"),
                                   author_id=result.get('author_id'))
            result_list.append(obj)
        return result_list<|MERGE_RESOLUTION|>--- conflicted
+++ resolved
@@ -1,11 +1,7 @@
 """Cog to post specific 'Hall of Fame' messages in a specific channel"""
 import asyncio
-<<<<<<< HEAD
-import logging
 from typing import List, Set, Optional
 from typing import TYPE_CHECKING
-=======
->>>>>>> 78ddac8d
 
 import discord
 from discord.ext.commands import guild_only, has_permissions
@@ -16,22 +12,13 @@
 from ._utils import *
 from .. import db
 
-<<<<<<< HEAD
 if TYPE_CHECKING:
     from dozer import Dozer
 
 MAX_EMBED: int = 1024
 LOCK_TIME: float = .1
 FORCE_TRY_TIME: int = 1
-DOZER_LOGGER = logging.getLogger('dozer')
 VIDEO_FORMATS: List[str] = ['.mp4', '.mov', 'webm']
-=======
-MAX_EMBED = 1024
-LOCK_TIME = .1
-FORCE_TRY_TIME = 1
-
-VIDEO_FORMATS = ['.mp4', '.mov', 'webm']
->>>>>>> 78ddac8d
 
 
 async def is_cancelled(emoji: str, message: discord.Message, me: discord.Member, author: discord.Member = None) -> bool:
@@ -53,15 +40,9 @@
 
 def make_starboard_embed(msg: discord.Message, reaction_count: int) -> discord.Embed:
     """Makes a starboard embed."""
-<<<<<<< HEAD
     e: discord.Embed = discord.Embed(color=msg.author.color, title=f"New Starred Message in #{msg.channel.name}",
                                      description=msg.content, url=msg.jump_url)
     e.set_author(name=escape_markdown(msg.author.display_name), icon_url=msg.author.avatar)
-=======
-    e = discord.Embed(color=msg.author.color, title=f"New Starred Message in #{msg.channel.name}",
-                      description=msg.content, url=msg.jump_url)
-    e.set_author(name=escape_markdown(msg.author.display_name), icon_url=msg.author.display_avatar)
->>>>>>> 78ddac8d
 
     view_link: str = f" [[view]]({msg.jump_url})"
     e.add_field(name="Link:", value=view_link)
@@ -296,7 +277,7 @@
                 return
 
         config: StarboardConfig = StarboardConfig(guild_id=ctx.guild.id, channel_id=channel.id, star_emoji=str(star_emoji),
-                                 threshold=threshold, cancel_emoji=str(cancel_emoji))
+                                                  threshold=threshold, cancel_emoji=str(cancel_emoji))
         await config.update_or_add()
         self.config_cache.invalidate_entry(guild_id=ctx.guild.id)
 
