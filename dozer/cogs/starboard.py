--- conflicted
+++ resolved
@@ -68,7 +68,7 @@
                                  color=discord.colour.Color.red())
 
         e = discord.Embed(title=title, color=discord.Color.gold())
-        e.add_field(name="Starboard Channel", value=channel.mention)
+        e.add_field(name="Starboard Channel", value=self.bot.get_channel(config.channel_id).mention)
         e.add_field(name="Starboard Emoji", value=config.star_emoji)
         e.add_field(name="Cancel Emoji", value=config.cancel_emoji)
         e.add_field(name="Threshold", value=config.threshold)
@@ -118,21 +118,9 @@
         if not msg.guild:
             return
 
-<<<<<<< HEAD
         config = await self.config_cache.query_one(guild_id=msg.guild.id)
         if config is None:
             pass
-=======
-        if msg.guild.id in self.config_cache:
-            config = self.config_cache[msg.guild]
-        else:
-            config_lst = await StarboardConfig.get_by(guild_id=msg.guild.id)
-            if len(config_lst) == 1:
-                self.config_cache[msg.guild] = config_lst[0]
-                config = config_lst[0]
-            else:
-                return
->>>>>>> f5773bec
 
         # Starboard check
         if str(reaction) == config.star_emoji and reaction.count >= config.threshold and \
@@ -252,15 +240,7 @@
             return
 
         await StarboardConfig.delete(guild_id=ctx.guild.id)
-<<<<<<< HEAD
         self.config_cache.invalidate_entry(guild_id=ctx.guild.id)
-=======
-        try:
-            del self.config_cache[ctx.guild]
-        except KeyError:
-            pass
-
->>>>>>> f5773bec
         await ctx.send("Starboard disabled for this server.")
 
     disable.example_usage = """
