"""Provides guild logging functions for Dozer."""
import asyncio
import datetime
import logging
import math
import time
from typing import TYPE_CHECKING, List, Set, Optional

import discord
from discord import Guild, AuditLogAction, Member, Message, Embed, AuditLogEntry
from discord.ext.commands import has_permissions, BadArgument
from discord.utils import escape_markdown

from dozer.context import DozerContext
from ._utils import *
from .general import blurple
from .. import db

if TYPE_CHECKING:
    from dozer import Dozer
DOZER_LOGGER = logging.getLogger(__name__)


async def embed_paginatorinator(content_name: str, embed: Embed, text: str):
    """Chunks up embed sections to fit within 1024 characters"""
    required_chunks = math.ceil(len(text) / 1024)
    c_embed = embed.copy()
    c_embed.add_field(name=content_name, value=text[0:1023], inline=False)
    for n in range(1, required_chunks):
        c_embed.add_field(name=f"{content_name} Continued ({n})", value=text[1024 * n:(1024 * (n + 1)) - 1],
                          inline=False)
    return c_embed


class Actionlog(Cog):
    """A cog to handle guild events tasks"""

    def __init__(self, bot: "Dozer"):
        super().__init__(bot)
        self.edit_delete_config: db.ConfigCache = db.ConfigCache(GuildMessageLog)
        self.bulk_delete_buffer = {}

    @staticmethod
    async def check_audit(guild: Guild, event_type: AuditLogAction, event_time: Optional[datetime] = None):
        """Method for checking the audit log for events"""
        try:
            async for entry in guild.audit_logs(limit=1, after=event_time,
                                                action=event_type):
                return entry
        except discord.Forbidden:
            return None

    @Cog.listener('on_member_join')
    async def on_member_join(self, member: Member):
        """Logs that a member joined, with optional custom message"""
<<<<<<< HEAD
        guild_new_member_settings: List[GuildNewMember] = await GuildNewMember.get_by(guild_id=member.guild.id)
        nm_config: List["CustomJoinLeaveMessages"] = await CustomJoinLeaveMessages.get_by(guild_id=member.guild.id)
        if len(guild_new_member_settings) == 0:
            await send_log(member)
        if len(nm_config) == 0:
            await send_log(member)
        else:
            print(guild_new_member_settings[0])
            if guild_new_member_settings[0].require_team and nm_config[0].send_on_verify is True:
=======
        join_leave_config = await CustomJoinLeaveMessages.get_by(guild_id=member.guild.id)
        new_members_config = await GuildNewMember.get_by(guild_id=member.guild.id)
        if len(new_members_config) == 0 and len(join_leave_config) == 0:
            await send_log(member)
        else:
            print(new_members_config[0])
            if new_members_config[0].require_team:
                return
            elif join_leave_config[0].send_on_verify:
>>>>>>> d1658269
                return
            else:
                await send_log(member)

    @Cog.listener('on_member_remove')
    async def on_member_remove(self, member: Member):
        """Logs that a member left."""
        config = await CustomJoinLeaveMessages.get_by(guild_id=member.guild.id)
        if len(config):
            channel = member.guild.get_channel(config[0].channel_id)
            if channel:
                embed = Embed(color=0xFF0000)
                embed.set_author(name='Member Left', icon_url=member.avatar.replace(format='png', size=32))
                embed.description = format_join_leave(config[0].leave_message, member)
                embed.set_footer(text="{} | {} members".format(member.guild.name, member.guild.member_count))
                try:
                    await channel.send(embed=embed)
                except discord.Forbidden:
                    DOZER_LOGGER.warning(
                        f"Guild {member.guild}({member.guild.id}) has invalid permissions for join/leave logs")

    @Cog.listener("on_member_update")
    async def on_member_update(self, before: Member, after: Member):
        """Called whenever a member gets updated"""
        if before.nick != after.nick:
            await self.on_nickname_change(before, after)

    async def on_nickname_change(self, before: Member, after: Member):
        """The log handler for when a user changes their nicknames"""
        audit = await self.check_audit(after.guild, discord.AuditLogAction.member_update)

        embed = Embed(title="Nickname Changed",
                      color=0x00FFFF)
        embed.set_author(name=after, icon_url=after.avatar)
        embed.add_field(name="Before", value=before.nick, inline=False)
        embed.add_field(name="After", value=after.nick, inline=False)

        if audit:
            if audit.target == after:
                audit_member = await after.guild.fetch_member(audit.user.id)
                embed.description = f"Nickname Changed By: {audit_member.mention}"

        embed.set_footer(text=f"UserID: {after.id}")
        message_log_channel = await self.edit_delete_config.query_one(guild_id=after.guild.id)
        if message_log_channel is not None:
            channel = after.guild.get_channel(message_log_channel.messagelog_channel)
            if channel is not None:
                await channel.send(embed=embed)
        await self.check_nickname_lock(before, after)

    @staticmethod
    async def check_nickname_lock(before: Member, after: Member):
        """The handler for checking if a member is allowed to change their nickname"""
        results: List[NicknameLock] = await NicknameLock.get_by(guild_id=after.guild.id, member_id=after.id)
        if results:
            while time.time() <= results[0].timeout:
                await asyncio.sleep(10)  # prevents nickname update spam

            if results[0].locked_name != after.display_name:
                try:
                    await after.edit(nick=results[0].locked_name)
                except discord.Forbidden:
                    return
                results[0].timeout = time.time() + 10
                await results[0].update_or_add()
                await after.send(f"{after.mention}, you do not have nickname change perms in **{after.guild}** "
                                 f"your nickname has been reverted to **{results[0].locked_name}**")

    @Cog.listener()
    async def on_raw_bulk_message_delete(self, payload: discord.RawBulkMessageDeleteEvent):
        """Log bulk message deletes"""
        guild: Guild = self.bot.get_guild(int(payload.guild_id))
        message_channel: discord.TextChannel = self.bot.get_channel(int(payload.channel_id))
        message_ids: Set[int] = payload.message_ids
        cached_messages: List[Message] = payload.cached_messages

        message_log_channel = await self.edit_delete_config.query_one(guild_id=guild.id)
        if message_log_channel is not None:
            channel = guild.get_channel(message_log_channel.messagelog_channel)
            if channel is None:
                return
        else:
            return
        buffer = self.bulk_delete_buffer.get(message_channel.id)
        if buffer:
            self.bulk_delete_buffer[message_channel.id]["last_payload"] = time.time()
            self.bulk_delete_buffer[message_channel.id]["msg_ids"] += message_ids
            self.bulk_delete_buffer[message_channel.id]["msgs"] += cached_messages
            header_message = self.bulk_delete_buffer[message_channel.id]["header_message"]
            header_embed = Embed(title="Bulk Message Delete", color=0xFF0000)
            deleted = self.bulk_delete_buffer[message_channel.id]["msg_ids"]
            cached = self.bulk_delete_buffer[message_channel.id]["msgs"]
            header_embed.description = f"{len(deleted)} Messages Deleted In: {message_channel.mention}\n" \
                                       f"Messages cached: {len(cached)}/{len(deleted)} \n" \
                                       f"Messages logged: *Currently Purging*"
            await header_message.edit(embed=header_embed)
        else:
            header_embed = Embed(title="Bulk Message Delete", color=0xFF0000)
            header_embed.description = f"{len(message_ids)} Messages Deleted In: {message_channel.mention}\n" \
                                       f"Messages cached: {len(cached_messages)}/{len(message_ids)} \n" \
                                       f"Messages logged: *Currently Purging*"
            header_message = await channel.send(embed=header_embed)

            self.bulk_delete_buffer[message_channel.id] = {"last_payload": time.time(), "msg_ids": list(message_ids),
                                                           "msgs": list(cached_messages),
                                                           "log_channel": channel, "header_message": header_message}

        await self.bulk_delete_log(message_channel)

    async def bulk_delete_log(self, message_channel):
        """Logs a bulk delete after the bot is finished the bulk delete"""
        buffer_entry = self.bulk_delete_buffer[message_channel.id]
        await asyncio.sleep(15)
        if buffer_entry["last_payload"] > time.time() - 15:
            return
        self.bulk_delete_buffer.pop(message_channel.id)
        message_ids = buffer_entry["msg_ids"]
        cached_messages = buffer_entry["msgs"]
        channel = buffer_entry["log_channel"]
        header_message = buffer_entry["header_message"]

        message_count = 0
        header_embed = Embed(title="Bulk Message Delete", color=0xFF0000)
        header_embed.description = f"{len(message_ids)} Messages Deleted In: {message_channel.mention}\n" \
                                   f"Messages cached: {len(cached_messages)}/{len(message_ids)} \n" \
                                   f"Messages logged: *Currently Logging*"
        await header_message.edit(embed=header_embed)
        link = f"https://discordapp.com/channels/{header_message.guild.id}/{header_message.channel.id}/{header_message.id}"
        current_page = 1
        page_character_count = 0
        page_message_count = 0
        embed = Embed(title="Bulk Message Delete", color=0xFF0000,
                      timestamp=datetime.datetime.now(tz=datetime.timezone.utc))
        for message in sorted(cached_messages, key=lambda msg: msg.created_at):
            page_character_count += len(message.content[0:512]) + 3

            if page_character_count >= 5000 or page_message_count >= 25:
                embed.description = f"Messages {message_count}-{message_count + page_message_count} of [bulk delete]({link})"
                embed.set_footer(text=f"Page {current_page}")
                current_page += 1
                try:
                    await channel.send(embed=embed)
                except discord.HTTPException as e:
                    DOZER_LOGGER.debug(f"Bulk delete embed failed to send: {e}")
                embed = Embed(title="Bulk Message Delete", color=0xFF0000,
                              timestamp=datetime.datetime.now(tz=datetime.timezone.utc))
                page_character_count = len(message.content)
                message_count += page_message_count
                page_message_count = 0

            formatted_time = message.created_at.strftime("%b %d %Y %H:%M:%S")
            embed.add_field(name=f"{formatted_time}: {message.author}",
                            value="Message contained no content" if len(
                                message.content) == 0 else message.content if len(message.content) < 512
                            else f"{message.content[0:512]}...", inline=False)
            page_message_count += 1
            if current_page > 15:
                break
        message_count += page_message_count
        embed.description = f"Messages {message_count}-{message_count + page_message_count} of [bulk delete]({link})"
        embed.set_footer(text=f"Page {current_page}")
        try:
            await channel.send(embed=embed)
        except discord.HTTPException as e:
            DOZER_LOGGER.debug(f"Bulk delete embed failed to send: {e}")
        header_embed.description = f"{len(message_ids)} Messages Deleted In: {message_channel.mention}\n" \
                                   f"Messages cached: {len(cached_messages)}/{len(message_ids)} \n" \
                                   f"Messages logged: {message_count}/{len(message_ids)}"
        await header_message.edit(embed=header_embed)

    @Cog.listener()
    async def on_raw_message_delete(self, payload: discord.RawMessageDeleteEvent):
        """When a message is deleted and its not in the bot cache, log it anyway."""
        if payload.cached_message:
            return
        guild = self.bot.get_guild(int(payload.guild_id))
        message_channel = self.bot.get_channel(int(payload.channel_id))
        message_id = int(payload.message_id)
        message_created = discord.Object(message_id).created_at
        embed = Embed(title="Message Deleted",
                      description=f"Message Deleted In: {message_channel.mention}",
                      color=0xFF00F0, timestamp=message_created)
        embed.add_field(name="Message", value="N/A", inline=False)
        embed.set_footer(text=f"Message ID: {message_channel.id} - {message_id}\nSent at ")
        message_log_channel = await self.edit_delete_config.query_one(guild_id=guild.id)
        if message_log_channel is not None:
            channel = guild.get_channel(message_log_channel.messagelog_channel)
            if channel is not None:
                await channel.send(embed=embed)

    @Cog.listener('on_message_delete')
    async def on_message_delete(self, message: Message):
        """When a message is deleted, log it."""
        if message.author == self.bot.user:
            return
        audit: Optional[AuditLogEntry] = await self.check_audit(message.guild, discord.AuditLogAction.message_delete, message.created_at)
        embed: Embed = Embed(title="Message Deleted",
                             description=f"Message Deleted In: {message.channel.mention}\nSent by: {message.author.mention}",
                             color=0xFF0000, timestamp=message.created_at)
        embed.set_author(name=message.author, icon_url=message.author.avatar)
        if audit:
            if audit.target == message.author:
                audit_member = await message.guild.fetch_member(audit.user.id)
                embed.add_field(name="Message Deleted By: ", value=str(audit_member.mention), inline=False)
        if message.content:
            embed = await embed_paginatorinator("Message Content", embed, message.content)
        else:
            embed.add_field(name="Message Content:", value="N/A", inline=False)
        embed.set_footer(text=f"Message ID: {message.channel.id} - {message.id}\nUserID: {message.author.id}")
        if message.attachments:
            embed.add_field(name="Attachments", value=", ".join([i.proxy_url for i in message.attachments]))
        message_log_channel = await self.edit_delete_config.query_one(guild_id=message.guild.id)
        if message_log_channel is not None:
            channel = message.guild.get_channel(message_log_channel.messagelog_channel)
            if channel is not None:
                await channel.send(embed=embed)

    @Cog.listener()
    async def on_raw_message_edit(self, payload: discord.RawMessageUpdateEvent):
        """Logs message edits that are not currently in the bots message cache"""
        if payload.cached_message:
            return
        mchannel = self.bot.get_channel(int(payload.channel_id))
        guild: Guild = mchannel.guild
        try:
            content: Optional[str] = payload.data['content']
        except KeyError:
            content = None
        author = payload.data.get("author")
        if not author:
            return
        guild_id: int = guild.id
        channel_id: int = payload.channel_id
        user_id: int = int(author['id'])
        if (self.bot.get_user(user_id)).bot:
            return  # Breakout if the user is a bot
        message_id: int = payload.message_id
        link: str = f"https://discordapp.com/channels/{guild_id}/{channel_id}/{message_id}"
        mention: str = f"<@!{user_id}>"
        avatar_link: str = f"https://cdn.discordapp.com/avatars/{user_id}/{author['avatar']}.webp?size=1024"
        embed: Embed = Embed(title="Message Edited",
                             description=f"[MESSAGE]({link}) From {mention}\nEdited In: {mchannel.mention}",
                             color=0xFFC400)
        embed.set_author(name=f"{author['username']}#{author['discriminator']}", icon_url=avatar_link)
        embed.add_field(name="Original", value="N/A", inline=False)
        if content:
            embed.add_field(name="Edited", value=content[0:1023], inline=False)
            if len(content) > 1024:
                embed.add_field(name="Edited Continued", value=content[1024:2000], inline=False)
        else:
            embed.add_field(name="Edited", value="N/A", inline=False)
        embed.set_footer(text=f"Message ID: {channel_id} - {message_id}\nUserID: {user_id}")
        message_log_channel = await self.edit_delete_config.query_one(guild_id=guild.id)
        if message_log_channel is not None:
            channel = guild.get_channel(message_log_channel.messagelog_channel)
            if channel is not None:
                await channel.send(embed=embed)

    @Cog.listener('on_message_edit')
    async def on_message_edit(self, before: Message, after: Message):
        """Logs message edits."""
        if before.author.bot:
            return
        if isinstance(before.channel, discord.DMChannel):
            return
        if after.edited_at is not None or before.edited_at is not None:
            # There is a reason for this. That reason is that otherwise, an infinite spam loop occurs
            guild_id = before.guild.id
            channel_id = before.channel.id
            user_id = before.author.id
            message_id = before.id
            link = f"https://discordapp.com/channels/{guild_id}/{channel_id}/{message_id}"
            embed = Embed(title="Message Edited",
                          description=f"[MESSAGE]({link}) From {before.author.mention}"
                                      f"\nEdited In: {before.channel.mention}", color=0xFFC400,
                          timestamp=after.edited_at)
            embed.set_author(name=before.author, icon_url=before.author.avatar)
            embed.set_footer(text=f"Message ID: {channel_id} - {message_id}\nUserID: {user_id}")
            if len(before.content) + len(after.content) < 5000:
                embed = await embed_paginatorinator("Original", embed, before.content)
                first_embed = await embed_paginatorinator("Edited", embed, after.content)
                second_embed = None
            else:
                first_embed = await embed_paginatorinator("Original", embed, before.content)
                embed.add_field(name="Original", value="Loading...", inline=False)
                second_embed = await embed_paginatorinator("Edited", embed, after.content)

            if after.attachments:
                first_embed.add_field(name="Attachments", value=", ".join([i.url for i in before.attachments]))
            message_log_channel = await self.edit_delete_config.query_one(guild_id=before.guild.id)
            if message_log_channel is not None:
                channel = before.guild.get_channel(message_log_channel.messagelog_channel)
                if channel is not None:
                    first_message = await channel.send(embed=first_embed)
                    if second_embed:
                        second_message = await channel.send(embed=second_embed)
                        first_embed.add_field(name="Edited",
                                              value=f"[CONTINUED](https://discordapp.com/channels/{guild_id}"
                                                    f"/{second_message.channel.id}/{second_message.id})", inline=False)
                        await first_message.edit(embed=first_embed)
                        embed.set_field_at(0, name="Original",
                                           value=f"[CONTINUED](https://discordapp.com/channels/{guild_id}"
                                                 f"/{first_message.channel.id}/{first_message.id})", inline=False)
                        await second_message.edit(embed=second_embed)

    @Cog.listener('on_member_ban')
    async def on_member_ban(self, guild: discord.Guild, user: discord.User):
        """Logs raw member ban events, even if not banned via &ban"""
        audit: Optional[AuditLogEntry] = await self.check_audit(guild, discord.AuditLogAction.ban)
        embed: Embed = Embed(title="User Banned", color=0xff6700)
        embed.set_thumbnail(url=user.avatar)
        embed.add_field(name="Banned user", value=f"{user}|({user.id})")
        if audit and audit.target == user:
            acton_member: Member = await guild.fetch_member(audit.user.id)
            embed.description = f"User banned by: {acton_member.mention}\n{acton_member}|({acton_member.id})"
            embed.add_field(name="Reason", value=audit.reason, inline=False)
            embed.set_footer(text=f"Actor ID: {acton_member.id}\nTarget ID: {user.id}")
        else:
            embed.description = "No audit log entry found"
            embed.set_footer(text=f"Actor ID: Unknown\nTarget ID: {user.id}")

        message_log_channel = await self.edit_delete_config.query_one(guild_id=guild.id)
        if message_log_channel is not None:
            channel = guild.get_channel(message_log_channel.messagelog_channel)
            if channel is not None:
                await channel.send(embed=embed)

    @command()
    @has_permissions(administrator=True)
    async def messagelogconfig(self, ctx: DozerContext, channel_mentions: discord.TextChannel):
        """Set the modlog channel for a server by passing the channel id"""
        results: List[GuildMessageLog] = await GuildMessageLog.get_by(guild_id=ctx.guild.id)
        config: GuildMessageLog
        if len(results) != 0:
            config = results[0]
            config.name = ctx.guild.name
            config.messagelog_channel = channel_mentions.id
        else:
            config = GuildMessageLog(guild_id=ctx.guild.id, messagelog_channel=channel_mentions.id, name=ctx.guild.name)
        await config.update_or_add()
        self.edit_delete_config.invalidate_entry(guild_id=ctx.guild.id)
        await ctx.send(ctx.message.author.mention + ', messagelog settings configured!')

    messagelogconfig.example_usage = """
        `{prefix}messagelogconfig #orwellian-dystopia` - set a channel named #orwellian-dystopia to log message edits/deletions
        """

    @group(invoke_without_command=True)
    @has_permissions(administrator=True)
    async def memberlogconfig(self, ctx: DozerContext):
        """Command group to configure Join/Leave logs"""
        config: List[CustomJoinLeaveMessages] = await CustomJoinLeaveMessages.get_by(guild_id=ctx.guild.id)
        if len(config):
            embed: Embed = Embed(title=f"Join/Leave configuration for {ctx.guild}", color=blurple)
            channel = ctx.guild.get_channel(config[0].channel_id)
            embed.add_field(name="Message Channel", value=channel.mention if channel else "None")
            embed.add_field(name="Ping on join", value=config[0].ping)
            embed.add_field(name="Send on verify", value=config[0].send_on_verify)
            embed.add_field(name="Join template", value=config[0].join_message, inline=False)
            embed.add_field(name="Join Example", value=format_join_leave(config[0].join_message, ctx.author))
            embed.add_field(name="Leave template", value=config[0].leave_message, inline=False)
            embed.add_field(name="Leave Example", value=format_join_leave(config[0].leave_message, ctx.author))
            await ctx.send(embed=embed)
        else:
            await ctx.send("This guild has no member log configured")

    memberlogconfig.example_usage = """
    `{prefix}memberlogconfig setchannel channel`: Sets the member log channel 
    `{prefix}memberlogconfig toggleping`: Toggles whenever members are pinged upon joining the guild
    `{prefix}memberlogconfig setjoinmessage template`: Sets join template
    `{prefix}memberlogconfig setleavemessage template`: Sets leave template
    `{prefix}memberlogconfig help`: Returns the template formatting key
    """

    @memberlogconfig.command()
    @has_permissions(administrator=True)
    async def viewconfig(self, ctx: DozerContext):
        """Command to view Join/Leave logs configuration."""
        await self.memberlogconfig(ctx)

    @memberlogconfig.command()
    @has_permissions(manage_guild=True)
    async def setchannel(self, ctx: DozerContext, channel: discord.TextChannel):
        """Configure join/leave channel"""
        config: CustomJoinLeaveMessages = CustomJoinLeaveMessages(
            guild_id=ctx.guild.id,
            channel_id=channel.id
        )
        await config.update_or_add()
        e: Embed = Embed(color=blurple)
        e.add_field(name='Success!', value=f"Join/Leave log channel has been set to {channel.mention}")
        e.set_footer(text='Triggered by ' + escape_markdown(ctx.author.display_name))
        await ctx.send(embed=e)

    @memberlogconfig.command()
    @has_permissions(manage_guild=True)
    async def toggleping(self, ctx: DozerContext):
        """Toggles whenever a new member gets pinged on join"""
        config: List[CustomJoinLeaveMessages] = await CustomJoinLeaveMessages.get_by(guild_id=ctx.guild.id)
        if len(config):
            config[0].ping = not config[0].ping
        else:
            config = [CustomJoinLeaveMessages(guild_id=ctx.guild.id, ping=True)]
        await config[0].update_or_add()

        e: Embed = Embed(color=blurple)
        e.add_field(name='Success!', value=f"Ping on join is set to: {config[0].ping}")
        e.set_footer(text='Triggered by ' + escape_markdown(ctx.author.display_name))
        await ctx.send(embed=e)

    @memberlogconfig.command()
    @has_permissions(manage_guild=True)
    async def togglesendonverify(self, ctx: DozerContext):
        """Toggles if a join log is sent on user joining or on completing verification"""
        config: List[CustomJoinLeaveMessages] = await CustomJoinLeaveMessages.get_by(guild_id=ctx.guild.id)
        if len(config):
            config[0].send_on_verify = not config[0].send_on_verify
        else:
            config = [CustomJoinLeaveMessages(guild_id=ctx.guild.id, send_on_verify=True)]
        await config[0].update_or_add()

        e: Embed = Embed(color=blurple)
        e.add_field(name='Success!', value=f"Send on verify is set to: {config[0].send_on_verify}")
        e.set_footer(text='Triggered by ' + ctx.author.display_name)
        await ctx.send(embed=e)

    @memberlogconfig.command()
    @has_permissions(manage_guild=True)
    async def setjoinmessage(self, ctx: DozerContext, *, template: Optional[str] = None):
        """Configure custom join message template"""
        e: Embed = Embed(color=blurple)
        e.set_footer(text='Triggered by ' + escape_markdown(ctx.author.display_name))
        config: CustomJoinLeaveMessages
        if template:
            config = CustomJoinLeaveMessages(
                guild_id=ctx.guild.id,
                join_message=template
            )
            e.add_field(name='Success!', value=f"Join message template has been set to\n{template}")
        else:
            config = CustomJoinLeaveMessages(
                guild_id=ctx.guild.id,
                join_message=CustomJoinLeaveMessages.nullify
            )
            e.add_field(name='Success!', value="Join message has been set to default")
        await config.update_or_add()
        await ctx.send(embed=e)

    @memberlogconfig.command()
    @has_permissions(manage_guild=True)
    async def setleavemessage(self, ctx: DozerContext, *, template: Optional[str] = None):
        """Configure custom leave message template"""
        e: Embed = Embed(color=blurple)
        e.set_footer(text='Triggered by ' + escape_markdown(ctx.author.display_name))
        config: CustomJoinLeaveMessages
        if template:
            config = CustomJoinLeaveMessages(
                guild_id=ctx.guild.id,
                leave_message=template
            )
            e.add_field(name='Success!', value=f"Leave message template has been set to\n{template}")
        else:
            config = CustomJoinLeaveMessages(
                guild_id=ctx.guild.id,
                leave_message=CustomJoinLeaveMessages.nullify
            )
            e.add_field(name='Success!', value="Leave message has been set to default")
        await config.update_or_add()
        await ctx.send(embed=e)

    @memberlogconfig.command()
    @has_permissions(manage_guild=True)
    async def disable(self, ctx: DozerContext):
        """Disables Join/Leave logging"""
        e: Embed = Embed(color=blurple)
        e.set_footer(text='Triggered by ' + escape_markdown(ctx.author.display_name))
        config: CustomJoinLeaveMessages = CustomJoinLeaveMessages(
            guild_id=ctx.guild.id,
            channel_id=CustomJoinLeaveMessages.nullify
        )
        await config.update_or_add()
        e.add_field(name='Success!', value="Join/Leave logs have been disabled")
        await ctx.send(embed=e)

    @memberlogconfig.command()
    @has_permissions(manage_guild=True)
    async def help(self, ctx: DozerContext):
        # I cannot put formatting example in example_usage because then it tries to format the example
        """Displays message formatting key"""
        e: Embed = Embed(color=blurple)
        e.set_footer(text='Triggered by ' + escape_markdown(ctx.author.display_name))
        e.description = """
        `{guild}` = guild name
        `{user}` = user's name plus discriminator ex. SnowPlow#5196
        `{user_name}` = user's name without discriminator
        `{user_mention}` = user's mention
        `{user_id}` = user's ID
        """
        await ctx.send(embed=e)

    @command()
    @has_permissions(manage_nicknames=True)
    @bot_has_permissions(manage_nicknames=True)
    async def locknickname(self, ctx: DozerContext, member: Member, *, name: str):
        """Locks a members nickname to a particular string, in essence revoking nickname change perms"""
        try:
            await member.edit(nick=name)
        except discord.Forbidden:
            raise BadArgument(f"Dozer is not elevated high enough to change {member}'s nickname")
        lock: NicknameLock = NicknameLock(
            guild_id=ctx.guild.id,
            member_id=member.id,
            locked_name=name,
            timeout=time.time()
        )
        await lock.update_or_add()
        e: Embed = Embed(color=blurple)
        e.add_field(name='Success!', value=f"**{member}**'s nickname has been locked to **{name}**")
        e.set_footer(text='Triggered by ' + escape_markdown(ctx.author.display_name))
        await ctx.send(embed=e)

    locknickname.example_usage = """
    `{prefix}locknickname @Snowplow#5196 Dozer`: Locks user snowplows nickname to "dozer"
    """

    @command()
    @has_permissions(manage_nicknames=True)
    @bot_has_permissions(manage_nicknames=True)
    async def unlocknickname(self, ctx: DozerContext, member: Member):
        """Removes nickname lock from member"""
        deleted = await NicknameLock.delete(guild_id=ctx.guild.id, member_id=member.id)
        if int(deleted.split(" ", 1)[1]):
            e: Embed = Embed(color=blurple)
            e.add_field(name='Success!', value=f"Nickname lock for {member} has been removed")
            e.set_footer(text='Triggered by ' + escape_markdown(ctx.author.display_name))
            await ctx.send(embed=e)
        else:
            raise BadArgument(f"No member of {member} found with nickname lock!")

    unlocknickname.example_usage = """
    `{prefix}unlocknickname @Snowplow#5196`: Removes nickname lock from user dozer
    """


class NicknameLock(db.DatabaseTable):
    """Holds nickname lock info"""
    __tablename__ = "nickname_locks"
    __uniques__ = "guild_id, member_id"

    @classmethod
    async def initial_create(cls):
        """Create the table in the database"""
        async with db.Pool.acquire() as conn:
            await conn.execute(f"""
            CREATE TABLE {cls.__tablename__} (
            guild_id bigint NOT NULL,
            member_id bigint NOT NULL,
            locked_name text,
            timeout bigint,
            UNIQUE (guild_id, member_id)
            )""")

    def __init__(self, guild_id: int, member_id: int, locked_name: Optional[str], timeout: Optional[float] = None):
        super().__init__()
        self.guild_id: int = guild_id
        self.member_id: int = member_id
        self.locked_name: Optional[str] = locked_name
        self.timeout: Optional[float] = timeout

    @classmethod
    async def get_by(cls, **kwargs) -> List["NicknameLock"]:
        results = await super().get_by(**kwargs)
        result_list = []
        for result in results:
            obj = NicknameLock(guild_id=result.get("guild_id"), member_id=result.get("member_id"),
                               locked_name=result.get("locked_name"), timeout=result.get("timeout"))
            result_list.append(obj)
        return result_list


class GuildMessageLog(db.DatabaseTable):
    """Holds config info for message logs"""
    __tablename__ = 'messagelogconfig'
    __uniques__ = 'guild_id'

    @classmethod
    async def initial_create(cls):
        """Create the table in the database"""
        async with db.Pool.acquire() as conn:
            await conn.execute(f"""
            CREATE TABLE {cls.__tablename__} (
            guild_id bigint PRIMARY KEY NOT NULL,
            name varchar NOT NULL,
            messagelog_channel bigint NOT NULL
            )""")

    def __init__(self, guild_id: int, name: str, messagelog_channel: int):
        super().__init__()
        self.guild_id: int = guild_id
        self.name: str = name
        self.messagelog_channel: int = messagelog_channel

    @classmethod
    async def get_by(cls, **kwargs) -> List["GuildMessageLog"]:
        results = await super().get_by(**kwargs)
        result_list = []
        for result in results:
            obj = GuildMessageLog(guild_id=result.get("guild_id"), name=result.get("name"),
                                  messagelog_channel=result.get("messagelog_channel"))
            result_list.append(obj)
        return result_list


async def send_log(member: Member):
    """Sends the message for when a user joins or leave a guild"""
    config = await CustomJoinLeaveMessages.get_by(guild_id=member.guild.id)
    if len(config):
        channel = member.guild.get_channel(config[0].channel_id)
        if channel:
            embed: Embed = Embed(color=0x00FF00)
            embed.set_author(name='Member Joined', icon_url=member.avatar.replace(format='png', size=32))
            embed.description = format_join_leave(config[0].join_message, member)
            embed.set_footer(text="{} | {} members".format(member.guild.name, member.guild.member_count))
            try:
                await channel.send(content=member.mention if config[0].ping else None, embed=embed)
            except discord.Forbidden:
                DOZER_LOGGER.warning(
                    f"Guild {member.guild}({member.guild.id}) has invalid permissions for join/leave logs")


def format_join_leave(template: str, member: Member):
    """Formats join leave message templates
    {guild} = guild name
    {user} = user's name plus discriminator ex. SnowPlow#5196
    {user_name} = user's name without discriminator
    {user_mention} = user's mention
    {user_id} = user's ID
    """
    if template:
        return template.format(guild=member.guild, user=str(member), user_name=member.name,
                               user_mention=member.mention, user_id=member.id)
    else:
        return "{user_mention}\n{user} ({user_id})".format(user=str(member), user_mention=member.mention,
                                                           user_id=member.id)


class CustomJoinLeaveMessages(db.DatabaseTable):
    """Holds custom join leave messages"""
    __tablename__ = 'memberlogconfig'
    __uniques__ = 'guild_id'

    @classmethod
    async def initial_create(cls):
        """Create the table in the database"""
        async with db.Pool.acquire() as conn:
            await conn.execute(f"""
            CREATE TABLE {cls.__tablename__} (
            guild_id bigint PRIMARY KEY NOT NULL,	            
            memberlog_channel bigint NOT NULL,	   
            name varchar NOT NULL,
            send_on_verify boolean
            )""")

    def __init__(self, guild_id: int, channel_id: int = None, ping: Optional[bool] = None, join_message: Optional[str] = None,
                 leave_message: Optional[str] = None, send_on_verify: Optional[bool] = False):
        super().__init__()
        self.guild_id: int = guild_id
        self.channel_id: Optional[int] = channel_id
        self.ping: Optional[bool] = ping
        self.join_message: Optional[str] = join_message
        self.leave_message: Optional[str] = leave_message
        self.send_on_verify: Optional[bool] = send_on_verify

    @classmethod
    async def get_by(cls, **kwargs) -> List["CustomJoinLeaveMessages"]:
        results = await super().get_by(**kwargs)
        result_list = []
        for result in results:
            obj = CustomJoinLeaveMessages(guild_id=result.get("guild_id"), channel_id=result.get("channel_id"),
                                          ping=result.get("ping"),
                                          join_message=result.get("join_message"),
                                          leave_message=result.get("leave_message"),
                                          send_on_verify=result.get("send_on_verify"))
            result_list.append(obj)
        return result_list

    async def version_1(self):
        """DB migration v1"""
        async with db.Pool.acquire() as conn:
            await conn.execute(f"""
            alter table memberlogconfig rename column memberlog_channel to channel_id;
            alter table memberlogconfig alter column channel_id drop not null;
            alter table {self.__tablename__} drop column IF EXISTS name;
            alter table {self.__tablename__}
                add IF NOT EXISTS ping boolean default False;
            alter table {self.__tablename__}
                add IF NOT EXISTS join_message text default null;
            alter table {self.__tablename__}
                add IF NOT EXISTS leave_message text default null;
            """)

    async def version_2(self):
        """Updates database stuff to version 2"""
        async with db.Pool.acquire() as conn:
            await conn.execute(f"alter table {self.__tablename__} "
                               f"add if not exists send_on_verify boolean default null;")

    __versions__ = [version_1, version_2]


class GuildNewMember(db.DatabaseTable):
    """Holds new member info"""
    __tablename__ = 'new_members'
    __uniques__ = 'guild_id'

    @classmethod
    async def initial_create(cls):
        """Create the table in the database"""
        async with db.Pool.acquire() as conn:
            await conn.execute(f"""
            CREATE TABLE {cls.__tablename__} (
            guild_id bigint PRIMARY KEY,
            channel_id bigint NOT NULL,
            role_id bigint NOT NULL,
            message varchar NOT NULL
            )""")

    def __init__(self, guild_id: int, channel_id: int, role_id: int, message: str, require_team: bool):
        super().__init__()
        self.guild_id: int = guild_id
        self.channel_id: int = channel_id
        self.role_id: int = role_id
        self.message: str = message
        self.require_team: bool = require_team

    @classmethod
    async def get_by(cls, **kwargs) -> List["GuildNewMember"]:
        results = await super().get_by(**kwargs)
        result_list = []
        for result in results:
            obj = GuildNewMember(guild_id=result.get("guild_id"), channel_id=result.get("channel_id"),
                                 role_id=result.get("role_id"), message=result.get("message"),
                                 require_team=result.get("require_team"))
            result_list.append(obj)
        return result_list

    async def version_1(self):
        """DB migration v1"""
        async with db.Pool.acquire() as conn:
            await conn.execute(f"""
            ALTER TABLE {self.__tablename__} ADD require_team bool NOT NULL DEFAULT false;
            """)

    __versions__ = [version_1]


async def setup(bot: "Dozer"):
    """Adds the actionlog cog to the bot."""
    await bot.add_cog(Actionlog(bot))<|MERGE_RESOLUTION|>--- conflicted
+++ resolved
@@ -53,19 +53,8 @@
     @Cog.listener('on_member_join')
     async def on_member_join(self, member: Member):
         """Logs that a member joined, with optional custom message"""
-<<<<<<< HEAD
-        guild_new_member_settings: List[GuildNewMember] = await GuildNewMember.get_by(guild_id=member.guild.id)
-        nm_config: List["CustomJoinLeaveMessages"] = await CustomJoinLeaveMessages.get_by(guild_id=member.guild.id)
-        if len(guild_new_member_settings) == 0:
-            await send_log(member)
-        if len(nm_config) == 0:
-            await send_log(member)
-        else:
-            print(guild_new_member_settings[0])
-            if guild_new_member_settings[0].require_team and nm_config[0].send_on_verify is True:
-=======
-        join_leave_config = await CustomJoinLeaveMessages.get_by(guild_id=member.guild.id)
-        new_members_config = await GuildNewMember.get_by(guild_id=member.guild.id)
+        join_leave_config: List[CustomJoinLeaveMessages] = await CustomJoinLeaveMessages.get_by(guild_id=member.guild.id)
+        new_members_config: List[GuildNewMember] = await GuildNewMember.get_by(guild_id=member.guild.id)
         if len(new_members_config) == 0 and len(join_leave_config) == 0:
             await send_log(member)
         else:
@@ -73,7 +62,6 @@
             if new_members_config[0].require_team:
                 return
             elif join_leave_config[0].send_on_verify:
->>>>>>> d1658269
                 return
             else:
                 await send_log(member)
