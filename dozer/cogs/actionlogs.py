--- conflicted
+++ resolved
@@ -1,10 +1,5 @@
 """Provides guild logging functions for Dozer."""
 import asyncio
-<<<<<<< HEAD
-import logging
-=======
-import datetime
->>>>>>> 78ddac8d
 import math
 import time
 import datetime
@@ -21,13 +16,9 @@
 from .general import blurple
 from .. import db
 
-<<<<<<< HEAD
 if TYPE_CHECKING:
     from dozer import Dozer
-DOZER_LOGGER = logging.getLogger(__name__)
-
-=======
->>>>>>> 78ddac8d
+
 
 async def embed_paginatorinator(content_name: str, embed: Embed, text: str):
     """Chunks up embed sections to fit within 1024 characters"""
@@ -80,13 +71,8 @@
         if len(config):
             channel = member.guild.get_channel(config[0].channel_id)
             if channel:
-<<<<<<< HEAD
-                embed = Embed(color=0xFF0000)
+                embed: Embed = Embed(color=0xFF0000)
                 embed.set_author(name='Member Left', icon_url=member.avatar.replace(format='png', size=32))
-=======
-                embed = discord.Embed(color=0xFF0000)
-                embed.set_author(name='Member Left', icon_url=member.display_avatar.replace(format='png', size=32))
->>>>>>> 78ddac8d
                 embed.description = format_join_leave(config[0].leave_message, member)
                 embed.set_footer(text="{} | {} members".format(member.guild.name, member.guild.member_count))
                 try:
@@ -103,17 +89,11 @@
 
     async def on_nickname_change(self, before: Member, after: Member):
         """The log handler for when a user changes their nicknames"""
-        audit = await self.check_audit(after.guild, discord.AuditLogAction.member_update)
-
-<<<<<<< HEAD
-        embed = Embed(title="Nickname Changed",
-                      color=0x00FFFF)
+        audit: Optional[AuditLogEntry] = await self.check_audit(after.guild, discord.AuditLogAction.member_update)
+
+        embed: Embed = Embed(title="Nickname Changed",
+                             color=0x00FFFF)
         embed.set_author(name=after, icon_url=after.avatar)
-=======
-        embed = discord.Embed(title="Nickname Changed",
-                              color=0x00FFFF)
-        embed.set_author(name=after, icon_url=after.display_avatar)
->>>>>>> 78ddac8d
         embed.add_field(name="Before", value=before.nick, inline=False)
         embed.add_field(name="After", value=after.nick, inline=False)
 
@@ -223,15 +203,9 @@
                 try:
                     await channel.send(embed=embed)
                 except discord.HTTPException as e:
-<<<<<<< HEAD
-                    DOZER_LOGGER.debug(f"Bulk delete embed failed to send: {e}")
-                embed = Embed(title="Bulk Message Delete", color=0xFF0000,
-                              timestamp=datetime.datetime.now(tz=datetime.timezone.utc))
-=======
                     logger.debug(f"Bulk delete embed failed to send: {e}")
-                embed = discord.Embed(title="Bulk Message Delete", color=0xFF0000,
-                                      timestamp=datetime.datetime.now(tz=datetime.timezone.utc))
->>>>>>> 78ddac8d
+                embed: Embed = discord.Embed(title="Bulk Message Delete", color=0xFF0000,
+                                             timestamp=datetime.datetime.now(tz=datetime.timezone.utc))
                 page_character_count = len(message.content)
                 message_count += page_message_count
                 page_message_count = 0
@@ -281,19 +255,11 @@
         """When a message is deleted, log it."""
         if message.author == self.bot.user:
             return
-<<<<<<< HEAD
         audit: Optional[AuditLogEntry] = await self.check_audit(message.guild, discord.AuditLogAction.message_delete, message.created_at)
         embed: Embed = Embed(title="Message Deleted",
                              description=f"Message Deleted In: {message.channel.mention}\nSent by: {message.author.mention}",
                              color=0xFF0000, timestamp=message.created_at)
         embed.set_author(name=message.author, icon_url=message.author.avatar)
-=======
-        audit = await self.check_audit(message.guild, discord.AuditLogAction.message_delete, message.created_at)
-        embed = discord.Embed(title="Message Deleted",
-                              description=f"Message Deleted In: {message.channel.mention}\nSent by: {message.author.mention}",
-                              color=0xFF0000, timestamp=message.created_at)
-        embed.set_author(name=message.author, icon_url=message.author.display_avatar)
->>>>>>> 78ddac8d
         if audit:
             if audit.target == message.author:
                 audit_member = await message.guild.fetch_member(audit.user.id)
@@ -366,19 +332,11 @@
             user_id = before.author.id
             message_id = before.id
             link = f"https://discordapp.com/channels/{guild_id}/{channel_id}/{message_id}"
-<<<<<<< HEAD
-            embed = Embed(title="Message Edited",
-                          description=f"[MESSAGE]({link}) From {before.author.mention}"
-                                      f"\nEdited In: {before.channel.mention}", color=0xFFC400,
-                          timestamp=after.edited_at)
-            embed.set_author(name=before.author, icon_url=before.author.avatar)
-=======
-            embed = discord.Embed(title="Message Edited",
-                                  description=f"[MESSAGE]({link}) From {before.author.mention}"
-                                              f"\nEdited In: {before.channel.mention}", color=0xFFC400,
-                                  timestamp=after.edited_at)
+            embed: Embed = discord.Embed(title="Message Edited",
+                                         description=f"[MESSAGE]({link}) From {before.author.mention}"
+                                                     f"\nEdited In: {before.channel.mention}", color=0xFFC400,
+                                         timestamp=after.edited_at)
             embed.set_author(name=before.author, icon_url=before.author.display_avatar)
->>>>>>> 78ddac8d
             embed.set_footer(text=f"Message ID: {channel_id} - {message_id}\nUserID: {user_id}")
             if len(before.content) + len(after.content) < 5000:
                 embed = await embed_paginatorinator("Original", embed, before.content)
@@ -410,15 +368,9 @@
     @Cog.listener('on_member_ban')
     async def on_member_ban(self, guild: discord.Guild, user: discord.User):
         """Logs raw member ban events, even if not banned via &ban"""
-<<<<<<< HEAD
         audit: Optional[AuditLogEntry] = await self.check_audit(guild, discord.AuditLogAction.ban)
         embed: Embed = Embed(title="User Banned", color=0xff6700)
         embed.set_thumbnail(url=user.avatar)
-=======
-        audit = await self.check_audit(guild, discord.AuditLogAction.ban)
-        embed = discord.Embed(title="User Banned", color=0xff6700)
-        embed.set_thumbnail(url=user.display_avatar)
->>>>>>> 78ddac8d
         embed.add_field(name="Banned user", value=f"{user}|({user.id})")
         if audit and audit.target == user:
             acton_member: Member = await guild.fetch_member(audit.user.id)
@@ -734,7 +686,7 @@
             try:
                 await channel.send(content=member.mention if config[0].ping else None, embed=embed)
             except discord.Forbidden:
-                DOZER_LOGGER.warning(
+                logger.warning(
                     f"Guild {member.guild}({member.guild.id}) has invalid permissions for join/leave logs")
 
 
