--- conflicted
+++ resolved
@@ -1,15 +1,9 @@
 """Music commands, currently disabled"""
-<<<<<<< HEAD
-import logging
 from typing import TYPE_CHECKING
 
 import lavaplayer
 from discord.ext import commands
-=======
-import lavaplayer
-from discord.ext import commands
 from loguru import logger
->>>>>>> 78ddac8d
 
 from dozer.cogs._utils import command
 
