--- conflicted
+++ resolved
@@ -36,21 +36,13 @@
         self._example_usage = inspect.cleandoc(usage)
 
 
-<<<<<<< HEAD
-class Command(commands.Command, CommandMixin):
+class Command(CommandMixin, commands.Command):
     """Represents a command"""
     pass
 
 
-class Group(commands.Group, CommandMixin):
+class Group(CommandMixin, commands.Group):
     """Class for command groups"""
-=======
-class Command(CommandMixin, commands.Command):
-    pass
-
-
-class Group(CommandMixin, commands.Group):
->>>>>>> 77b144c5
     def command(self, **kwargs):
         """Initiates a command"""
         kwargs.setdefault('cls', Command)
