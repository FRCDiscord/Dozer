"""Records members' XP and level."""

import asyncio
import functools
import itertools
import logging
import math
import random
from datetime import timedelta, timezone, datetime
from typing import List, Optional

import aiohttp
import discord
from discord.ext.commands import guild_only, has_permissions, BadArgument
from discord.ext.tasks import loop
from discord.utils import escape_markdown

from dozer.bot import Dozer
from dozer.context import DozerContext
from ._utils import *
from .. import db

blurple = discord.Color.blurple()


DOZER_LOGGER = logging.getLogger(__name__)

ADD_LIMIT = 2147483647
LEVEL_SET_LIMIT = 100000
LEVEL_CALC_LIMIT = 1000000


class Levels(Cog):
    """Commands and event handlers for managing levels and XP."""

    cache_size = 750

    def __init__(self, bot: Dozer):
        super().__init__(bot)
        self._loop = asyncio.get_running_loop()
        self._loop.create_task(self.preload_cache())
        self.session = aiohttp.ClientSession(loop=self._loop)
        self.guild_settings = {}
        self._level_roles = {}
        self._xp_cache = {}  # dct[(guild_id, user_id)] = MemberXPCache(...)
        self.sync_task.start()

    @staticmethod
    @functools.lru_cache(cache_size)
    def total_xp_for_level(level: int):
        """Compute the total XP required to reach the given level.
        All members at this level have at least this much XP.
        """
        # https://github.com/Mee6/Mee6-documentation/blob/9d98a8fe8ab494fd85ec27750592fc9f8ef82472/docs/levels_xp.md
        # > The formula to calculate how many xp you need for the next level is 5 * (lvl ^ 2) + 50 * lvl + 100 with
        # > your current level as lvl
        if level >= LEVEL_CALC_LIMIT:  # If the level gets too big, dozer will hang trying to calculate the level. A better way needs to
            DOZER_LOGGER.critical(
                "Member XP exceeded maximum calculation limit")  # be found to calculate level's but this is the best for now
            return LEVEL_CALC_LIMIT
        needed = 0
        for lvl in range(level):
            needed += 5 * (lvl ** 2) + 50 * lvl + 100
        return needed

    @staticmethod
    @functools.lru_cache(cache_size)
    def level_for_total_xp(xp: int):
        """Compute the level of a member with the given amount of total XP.
        All members with this much XP are at or above this level.
        """
        # https://github.com/Mee6/Mee6-documentation/blob/9d98a8fe8ab494fd85ec27750592fc9f8ef82472/docs/levels_xp.md
        # > The formula to calculate how many xp you need for the next level is 5 * (lvl ^ 2) + 50 * lvl + 100 with
        # > your current level as lvl
        lvl = 0
        while xp >= 0 and lvl <= LEVEL_CALC_LIMIT:  # The same limitation is applied here
            xp -= 5 * lvl ** 2 + 50 * lvl + 100
            lvl += 1
        return lvl - 1

    async def preload_cache(self):
        """Load all guild settings from the database."""
        await self.bot.wait_until_ready()
        DOZER_LOGGER.info("Preloading guild settings")
        await self.update_server_settings_cache()
        await self.update_level_role_cache()
        DOZER_LOGGER.info(
            f"Loaded settings for {len(self.guild_settings)} guilds; and {len(self._level_roles)} level roles")
        # Load subset of member XP records here?

    async def update_server_settings_cache(self):
        """Updates the server settings cache from the database"""
        self.guild_settings = {}
        records = await GuildXPSettings.get_by()  # no filters, get all
        for record in records:
            self.guild_settings[record.guild_id] = record

    async def update_level_role_cache(self):
        """Updates level role cache from the database"""
        self._level_roles = {}
        level_roles = await XPRole.get_by()
        for role in level_roles:
            if self._level_roles.get(role.guild_id):
                self._level_roles[role.guild_id].append(role)
            else:
                self._level_roles[role.guild_id] = [role]

    async def check_new_roles(self, guild: discord.Guild, member: discord.Member, cached_member, guild_settings):
        """Check and see if a member has qualified to get a new role"""
        current_level = self.level_for_total_xp(cached_member.total_xp)
        unsorted = self._level_roles.get(guild.id)

        if unsorted:
            roles = sorted(unsorted, key=lambda entry: entry.level)
            add_roles = []
            del_roles = []
            # Find roles that the member hasn't earned yet
            to_undo = [level_role for level_role in roles if level_role.level > current_level]
            # Find all roles that the member has earned
            to_do = [level_role for level_role in roles if level_role.level <= current_level]
            # Determine if we should add all roles or just top role
            to_add = to_do if guild_settings.keep_old_roles or not len(to_do) else [to_do[-1]]

            for level_role in to_add:
                # Go through all roles that should be added and see if the member already has those roles
                add_role = guild.get_role(level_role.role_id)
                if add_role not in member.roles:
                    add_roles.append(add_role)

            if not guild_settings.keep_old_roles:  # Check if a guild wants all old roles removed
                for level_role in to_do[:-1]:
                    # Go through all roles that should be removed and make sure the member already has those roles
                    del_role = guild.get_role(level_role.role_id)
                    if del_role in member.roles:
                        del_roles.append(del_role)

            for level_role in to_undo:
                # Go through all roles the member shouldn't have, and make sure they don't have them
                del_role = guild.get_role(level_role.role_id)
                if del_role in member.roles:
                    del_roles.append(del_role)

            try:
                await member.add_roles(*add_roles, reason="Level Up")
                await member.remove_roles(*del_roles, reason="Level Up")
            except discord.Forbidden:
                DOZER_LOGGER.debug(f"Unable to add roles to {member} in guild {guild} Reason: Forbidden")

    async def check_level_up(self, guild: discord.Guild, member: discord.Member, old_xp: int, new_xp: int):
        """Check and see if a member has ranked up, and then send a message if enabled"""
        old_level = self.level_for_total_xp(old_xp)
        new_level = self.level_for_total_xp(new_xp)
        if new_level > old_level:
            settings = self.guild_settings[guild.id]
            if settings.lvl_up_msgs:
                channel = guild.get_channel(settings.lvl_up_msgs)
                if channel:
                    await channel.send(f"{member.mention}, you have reached level {new_level}!")

    async def load_member(self, guild_id: int, member_id: int):
        """Check to see if a member is in the level cache and if not load from the database"""
        cached_member = self._xp_cache.get((guild_id, member_id))
        if cached_member is None:
            DOZER_LOGGER.debug("Cache miss: guild_id=%d, user_id=%d", guild_id, member_id)
            records = await MemberXP.get_by(guild_id=guild_id, user_id=member_id)
            if records:
                DOZER_LOGGER.debug("Loading from database")
                cached_member = MemberXPCache.from_record(records[0])
            else:
                DOZER_LOGGER.debug("Creating from scratch")
                cached_member = MemberXPCache(0, datetime.now(tz=timezone.utc), 0, True)
            self._xp_cache[(guild_id, member_id)] = cached_member
        return cached_member

    async def sync_member(self, guild_id: int, member_id: int):
        """Sync an individual member to the database"""
        cached_member = self._xp_cache.get((guild_id, member_id))
        if cached_member:
            e = MemberXP(guild_id, member_id, cached_member.total_xp, cached_member.total_messages,
                         cached_member.last_given_at)
            await e.update_or_add()
            cached_member.dirty = False
            return True
        else:
            return False

    async def sync_to_database(self):
        """Sync dirty records to the database, and evict others from the cache."""

        # Deleting from a dict while iterating will error, so collect the keys up front and iterate that
        # Note that all mutation of `self._xp_cache` happens before the first yield point to prevent race conditions
        keys = list(self._xp_cache.keys())
        to_write = []  # records to write to the database
        evicted = 0
        for (guild_id, user_id) in keys:
            cached_member = self._xp_cache[(guild_id, user_id)]
            if not cached_member.dirty:
                # Evict records that haven't changed since last run from cache to conserve memory
                del self._xp_cache[(guild_id, user_id)]
                evicted += 1
                continue
            to_write.append(
                (guild_id, user_id, cached_member.total_xp, cached_member.total_messages, cached_member.last_given_at))
            cached_member.dirty = False

        if not to_write:
            DOZER_LOGGER.debug("Sync task skipped, nothing to do")
            return
        # Query written manually to insert all records at once
        try:
            async with db.Pool.acquire() as conn:
                await conn.executemany(
                    f"INSERT INTO {MemberXP.__tablename__} (guild_id, user_id, total_xp, total_messages, last_given_at)"
                    f" VALUES ($1, $2, $3, $4, $5) ON CONFLICT ({MemberXP.__uniques__}) DO UPDATE"
                    f" SET total_xp = EXCLUDED.total_xp, total_messages = EXCLUDED.total_messages, last_given_at = "
                    f"EXCLUDED.last_given_at",
                    to_write)
            DOZER_LOGGER.debug(f"Inserted/updated {len(to_write)} record(s); Evicted {evicted} records(s)")
        except Exception as e:
            DOZER_LOGGER.error(f"Failed to sync levels cache to db, Reason:{e}")

    @loop(minutes=2.5)
    async def sync_task(self):
        """Sync dirty records to the database, and evict others from the cache.
        This function merely wraps `sync_to_database` into a periodic task.
        """
        # @loop(...) assumes that getattr(self, func.__name__) is the task, so this needs to be a new function instead
        # of `sync_task = loop(minutes=1)(sync_to_database)`
        await self.sync_to_database()

    @sync_task.before_loop
    async def before_sync(self):
        """Do preparation work before starting the periodic timer to sync XP with the database."""
        await self.bot.wait_until_ready()

    async def cog_unload(self):
        """Detach from the running bot and cancel long-running code as the cog is unloaded."""
        self.sync_task.stop()

    def _ensure_sync_running(self):
        task = self.sync_task.get_task()
        if task is None or not task.done():  # has not been started or has been started and not stopped
            return
        try:
            exc = task.exception()
        except asyncio.CancelledError:
            DOZER_LOGGER.warning("Task syncing records was cancelled prematurely, restarting")
        else:
            # exc could be None if the task returns normally, but that would also be an error
            DOZER_LOGGER.error("Task syncing records failed: %r", exc)
        finally:
            self.sync_task.start()

    def _fmt_member(self, guild: discord.Guild, user_id: int):
        member = guild.get_member(user_id)
        if member:
            if member.status == discord.Status.offline:
                return f"[{escape_markdown(member.display_name)}](https://discordapp.com/users/{member.id})"
            else:
                return str(member.mention)  # This only works if presence intents are enabled
        else:  # Still try to see if the bot can find the user to get their name
            user = self.bot.get_user(user_id)
            if user:
                return user
            else:  # If the bot can't get the user's name then return the user's id
                return f"({user_id})"

    @Cog.listener('on_message')
    async def give_message_xp(self, message: discord.Message):
        """Handle giving XP to a user for a message."""
        if message.author.bot or not message.guild:
            return
        guild_settings = self.guild_settings.get(message.guild.id)
        if guild_settings is None or not guild_settings.enabled:
            return

        cached_member = await self.load_member(message.guild.id, message.author.id)
        await self.check_new_roles(message.guild, message.author, cached_member, guild_settings)
        old_xp = cached_member.total_xp

        timestamp = message.created_at.replace(tzinfo=timezone.utc)
        if cached_member.last_given_at is None or timestamp - cached_member.last_given_at > timedelta(
                seconds=guild_settings.xp_cooldown):
            cached_member.total_xp += random.randint(guild_settings.xp_min, guild_settings.xp_max)
            cached_member.last_given_at = timestamp
        cached_member.total_messages += 1
        cached_member.dirty = True

        await self.check_level_up(message.guild, message.author, old_xp, cached_member.total_xp)

    @command(aliases=["mee6sync"])
    @guild_only()  # Prevent command from being executed in a DM
    @discord.ext.commands.max_concurrency(1,
                                          wait=False)  # Only allows one instance of this command to run at a time globally
    @discord.ext.commands.cooldown(rate=1, per=900,
                                   type=discord.ext.commands.BucketType.guild)  # A cooldown of 15 minutes per guild to prevent spam
    @has_permissions(administrator=True)
    async def meesyncs(self, ctx: DozerContext):
        """Function to scrap ranking data from the mee6 api and save it to the database"""
        guild_id = ctx.guild.id
        progress_template = "Currently syncing from Mee6 API please wait... Page: {page}"
        DOZER_LOGGER.info(
            f"Syncing Mee6 level data for {ctx.guild.member_count} members from guild {ctx.guild}({guild_id})")

        if self.guild_settings.get(guild_id):
            self.guild_settings[guild_id].enabled = False

        await self.sync_to_database()  # We sync the database twice so that the entire cache gets flushed
        await self.sync_to_database()  # This is to prevent cache entries from overwriting the new synced data

        msg = await ctx.send(progress_template.format(page="N/A"))
        for page in itertools.count():
            async with self.session.get(
                    f"https://mee6.xyz/api/plugins/levels/leaderboard/{guild_id}?page={page}") as response:
                data = await response.json()
                if data.get("players") and len(data["players"]) > 0:
                    for user in data["players"]:
                        ent = MemberXP(
                            guild_id=int(guild_id),
                            user_id=int(user["id"]),
                            total_xp=int(user["xp"]),
                            total_messages=int(user["message_count"]),
                            last_given_at=ctx.message.created_at.replace(tzinfo=timezone.utc)
                        )
                        await ent.update_or_add()
                    if page % 2:
                        await msg.edit(content=progress_template.format(page=page))
                else:
                    break
            await asyncio.sleep(1.25)  # Slow down api calls as to not anger cloudflare

        await self.update_server_settings_cache()  # We refresh the settings cache to return the settings back to previous values
        await msg.edit(content="Levels data successfully synced from Mee6")
        DOZER_LOGGER.info(f"Successfully synced Mee6 data for guild {ctx.guild}({guild_id})")

    meesyncs.example_usage = """
    `{prefix}meesyncs`: Sync ranking data from the mee6 API to dozer's database
    """

    @command(aliases=["rolelevels", "levelroles"])
    @guild_only()
    async def checkrolelevels(self, ctx: DozerContext):
        """Displays all level associated roles"""
        unsorted = self._level_roles.get(ctx.guild.id)
        embed = discord.Embed(title=f"Level roles for {ctx.guild}", color=blurple)
        if unsorted:
            roles = sorted(unsorted, key=lambda entry: entry.level)  # Sort roles based on level
            embeds = []

            for page_num, page in enumerate(chunk(roles, 10)):
                e = discord.Embed(title=f"Level roles for {ctx.guild}", color=blurple)
                e.description = f"This server has {len(roles)} level roles"
                for level_role in page:
                    role = ctx.guild.get_role(level_role.role_id)
                    if_unavailable = "Deleted role"
                    e.add_field(name=f"Level: {level_role.level}", value=f"{role.mention if role else if_unavailable}",
                                inline=False)

                e.set_footer(text=f"Page {page_num + 1} of {math.ceil(len(roles) / 10)}")
                embeds.append(e)
            await paginate(ctx, embeds)
        else:
            embed.description = "This server has no level roles assigned"
            await ctx.send(embed=embed)

    checkrolelevels.example_usage = """
    `{prefix}checkrolelevels`: Returns an embed of all the role levels 
    """

    @group(invoke_without_command=True, aliases=["moderatelevels", "levelsmoderation"])
    @guild_only()
    async def adjustlevels(self, ctx: DozerContext):
        """Allows for moderators to adjust a members level/xp"""
        await ctx.send(f"Invalid subcommand\nFor help with adjustlevels use `{ctx.prefix}help adjustlevels`")

    adjustlevels.example_usage = """
    `{prefix}adjustlevels setlevel <@Snowplow or "Snowplow"> 15`:\n Sets member Snowplow's level to 15 
    `{prefix}adjustlevels adjustxp <@Snowplow or "Snowplow"> -1500`:\n Adjusts member Snowplow's xp by -1500xp 
    `{prefix}adjustlevels swapxp <@Snowplow or "Snowplow"> <@Dozer or "Dozer">`:\n Swaps Snowplow's xp with Dozer's xp
    `{prefix}adjustlevels transferxp <@Snowplow or "Snowplow"> <@Dozer or "Dozer">`:\n Adds Snowplow's xp to dozer's xp
    """

    @adjustlevels.command()
    @guild_only()
    @has_permissions(manage_messages=True)
    async def setlevel(self, ctx: DozerContext, member: discord.Member, level: int):
        """Changes a members level to requested level"""
        if level >= LEVEL_SET_LIMIT:  # Make sure level doesn't get close to LEVEL_CALC_LIMIT
            raise BadArgument("Requested level is too high!")
        entry = await self.load_member(ctx.guild.id, member.id)
        xp = self.total_xp_for_level(level)
        DOZER_LOGGER.debug(f"Adjusting xp for user {member.id} to {xp}")
        entry.total_xp = xp
        await self.sync_member(ctx.guild.id, member.id)  # Sync just this member to the db
        e = discord.Embed(color=blurple)
        e.add_field(name='Success!', value=f"I set {member}'s level to {level}")
        e.set_footer(text='Triggered by ' + escape_markdown(ctx.author.display_name))
        await ctx.send(embed=e)

    @adjustlevels.command(aliases=["addxp"])
    @guild_only()
    @has_permissions(manage_messages=True)
    async def adjustxp(self, ctx: DozerContext, member: discord.Member, xp_amount: int):
        """Adjusts a members xp by a certain amount"""
        if abs(xp_amount) >= ADD_LIMIT:
            raise BadArgument("You cannot change a members xp more than the 32bit limit will allow!")
        entry = await self.load_member(ctx.guild.id, member.id)
        entry.total_xp += xp_amount
        await self.sync_member(ctx.guild.id, member.id)
        e = discord.Embed(color=blurple)
        e.add_field(name='Success!', value=f"I adjusted {member}'s xp by {xp_amount} points")
        e.set_footer(text='Triggered by ' + escape_markdown(ctx.author.display_name))
        await ctx.send(embed=e)

    @adjustlevels.command()
    @guild_only()
    @has_permissions(manage_messages=True)
    async def swapxp(self, ctx: DozerContext, take_member: discord.Member, give_member: discord.Member):
        """Swap xp stats between two members in a guild"""
        take = await self.load_member(ctx.guild.id, take_member.id)
        give = await self.load_member(ctx.guild.id, give_member.id)
        self._xp_cache[(ctx.guild.id, take_member.id)] = give
        self._xp_cache[(ctx.guild.id, give_member.id)] = take
        await self.sync_member(ctx.guild.id, take_member.id)
        await self.sync_member(ctx.guild.id, give_member.id)
        e = discord.Embed(color=blurple)
        e.add_field(name='Success!', value=f"I swapped {take_member}'s xp with {give_member}")
        e.set_footer(text='Triggered by ' + escape_markdown(ctx.author.display_name))
        await ctx.send(embed=e)

    @adjustlevels.command()
    @guild_only()
    @has_permissions(manage_messages=True)
    async def transferxp(self, ctx: DozerContext, take_member: discord.Member, give_member: discord.Member):
        """Adds xp from one member to another member"""
        take = await self.load_member(ctx.guild.id, take_member.id)
        give = await self.load_member(ctx.guild.id, give_member.id)
        give.total_xp += take.total_xp
        give.total_messages += take.total_messages
        take.total_xp = 0
        take.total_messages = 0
        await self.sync_member(ctx.guild.id, give_member.id)
        await self.sync_member(ctx.guild.id, take_member.id)
        e = discord.Embed(color=blurple)
        e.add_field(name='Success!', value=f"I added {take_member}'s xp to {give_member}")
        e.set_footer(text='Triggered by ' + escape_markdown(ctx.author.display_name))
        await ctx.send(embed=e)

    @group(invoke_without_command=True, aliases=["configurelevels", "levelconfig", "rankconfig"])
    @guild_only()
    async def configureranks(self, ctx: DozerContext):
        """Configures dozer ranks:tm:"""
        settings = self.guild_settings.get(ctx.guild.id)
        if settings:
            embed = discord.Embed(color=blurple)
            embed.set_footer(text='Triggered by ' + ctx.author.display_name)

            notify_channel = ctx.guild.get_channel(settings.lvl_up_msgs)

            enabled = "Enabled" if settings.enabled else "Disabled"
<<<<<<< HEAD
            embed.set_author(name=ctx.guild, icon_url=ctx.guild.icon.url)
=======
            embed.set_author(name=ctx.guild, icon_url=ctx.guild.icon.url if ctx.guild.icon else None)
>>>>>>> d1658269
            embed.add_field(name=f"Levels are {enabled} for {ctx.guild}", value=f"XP min: {settings.xp_min}\n"
                                                                                f"XP max: {settings.xp_max}\n"
                                                                                f"Cooldown: {settings.xp_cooldown} Seconds\n"
                                                                                f"Keep old roles: {settings.keep_old_roles}\n"
                                                                                f"Notification channel: {notify_channel}")
            await ctx.send(embed=embed)
        else:
            await ctx.send("Levels not configured for this server")

    configureranks.example_usage = """
    `{prefix}configureranks`: Returns current configuration
    `{prefix}configureranks xprange 5 15`: Sets the xp range
    `{prefix}configureranks setcooldown 15`: Sets the cooldown time in seconds
    `{prefix}configureranks toggle`: Toggles levels
    `{prefix}configureranks keeproles`: Toggles whenever old level role roles will be kept on level up
    `{prefix}configureranks notificationchannel channel`: Sets level up message channel
    `{prefix}configureranks notificationsoff`: Turns off notification channel
    `{prefix}configureranks setrolelevel role level`: Adds a level role
    `{prefix}configureranks delrolelevel role`: Deletes a level role 
    """

    @configureranks.command()
    @guild_only()
    async def view_config(self, ctx: DozerContext):
        """Shows dozer ranks:tm: config."""
        await self.configureranks(ctx)

    @configureranks.command(aliases=["xp"])
    @guild_only()
    @has_permissions(manage_guild=True)
    async def xprange(self, ctx: DozerContext, xp_min: int, xp_max: int):
        """Set the range of a servers levels random xp"""
        if xp_min > xp_max:
            raise BadArgument("XP_min cannot be greater than XP_max!")
        if xp_min < 0:
            raise BadArgument("XP_min cannot be below zero!")
        if xp_max >= ADD_LIMIT:
            raise BadArgument("You cannot set per message xp to more than the 32bit limit will allow!")
        await self._cfg_guild_setting(ctx, xp_min=xp_min, xp_max=xp_max)

    @configureranks.command(aliases=["cooldown"])
    @guild_only()
    @has_permissions(manage_guild=True)
    async def setcooldown(self, ctx: DozerContext, cooldown: int):
        """Set the time in seconds between messages before xp is calculated again"""
        if cooldown < 0:
            raise BadArgument("Cooldown cannot be less than zero!")
        await self._cfg_guild_setting(ctx, xp_cooldown=cooldown)

    @configureranks.command()
    @guild_only()
    @has_permissions(manage_guild=True)
    async def toggle(self, ctx: DozerContext):
        """Toggle dozer ranks"""
        await self._cfg_guild_setting(ctx, toggle_enabled=True)

    @configureranks.command()
    @guild_only()
    @has_permissions(manage_guild=True)
    async def keeproles(self, ctx: DozerContext):
        """Toggles whenever old level role roles will be kept on level up"""
        await self._cfg_guild_setting(ctx, keep_old_roles_toggle=True)

    @configureranks.command(aliases=["notifications"])
    @guild_only()
    @has_permissions(manage_guild=True)
    async def notificationchannel(self, ctx: DozerContext, channel: discord.TextChannel):
        """Set up the channel where level up messages are sent"""
        await self._cfg_guild_setting(ctx, lvl_up_msgs_id=channel.id)

    @configureranks.command(aliases=["nonotifications"])
    @guild_only()
    @has_permissions(manage_guild=True)
    async def notificationsoff(self, ctx: DozerContext):
        """Turns off level up messages"""
        await self._cfg_guild_setting(ctx, no_lvl_up=True)

    @configureranks.command(aliases=["addrolelevel", "addlevelrole", "setlevelrole"])
    @guild_only()
    @has_permissions(manage_roles=True)
    async def setrolelevel(self, ctx: DozerContext, role: discord.Role, level: int):
        """Sets a role to be given to a user when they reach a certain level"""
        if role > ctx.author.top_role:
            raise BadArgument('Cannot give roles higher than your top role!')

        if role > ctx.me.top_role:
            raise BadArgument('Cannot give roles higher than my top role!')

        if level <= 0:
            raise BadArgument("Cannot give level roles lower and/or equal to zero!")

        if role == ctx.guild.default_role:
            raise BadArgument("Cannot give @\N{ZERO WIDTH SPACE}everyone for a level")

        if role.managed:
            raise BadArgument("I am not allowed to assign that role!")

        async with ctx.channel.typing():  # Send typing to show that the bot is thinking and not stalled
            ent = XPRole(
                guild_id=int(ctx.guild.id),
                role_id=int(role.id),
                level=int(level)
            )

            await ent.update_or_add()

            await self.update_level_role_cache()

            e = discord.Embed(color=blurple)
            e.add_field(name='Success!', value=f"{role.mention} will be given to users who reach level {level}")
            e.set_footer(text='Triggered by ' + escape_markdown(ctx.author.display_name))
            await ctx.send(embed=e)

    setrolelevel.example_usage = """
    `{prefix}setrolelevel "level 2" 2`: Will configure the role "level 2" to be given to users who reach level 2` 
    """

    @configureranks.command(aliases=["delrolelevel"])
    @guild_only()
    @has_permissions(manage_roles=True)
    async def removerolelevel(self, ctx: DozerContext, role: discord.Role):
        """Removes a levelrole"""
        e = discord.Embed(color=blurple)
        async with ctx.channel.typing():
            removed = int((await XPRole.delete(role_id=int(role.id))).split(" ", 1)[1])
            if removed > 0:
                await self.update_level_role_cache()
                e.add_field(name='Success!', value=f"{role.mention} was removed from the levels database")
            else:
                e.add_field(name='Failed!', value=f"{role.mention} was not found in the levels database!")
            e.set_footer(text='Triggered by ' + escape_markdown(ctx.author.display_name))
            await ctx.send(embed=e)

    removerolelevel.example_usage = """
    `{prefix}removerolelevel level 2 `: Will remove role "level 2" from level roles
    """

    async def _cfg_guild_setting(self, ctx: DozerContext, xp_min=None, xp_max=None, xp_cooldown=None,
                                 lvl_up_msgs_id=None, toggle_enabled=None, no_lvl_up=False,
                                 keep_old_roles_toggle=False):
        """Basic Database entry updater"""
        async with ctx.channel.typing():  # Send typing to show that the bot is thinking and not stalled
            results = await GuildXPSettings.get_by(guild_id=int(ctx.guild.id))

            if len(results):  # Get the old values to merge with the new ones
                old_ent = results[0]
            else:
                old_ent = GuildXPSettings(  # If old values do not exist, create an entry containing default values
                    guild_id=int(ctx.guild.id),
                    xp_min=5,
                    xp_max=15,
                    xp_cooldown=15,
                    entropy_value=0,  # Is in table but is not used yet
                    lvl_up_msgs=GuildXPSettings.nullify,
                    keep_old_roles=True,
                    enabled=False
                )

            ent = GuildXPSettings(
                guild_id=int(ctx.guild.id),
                xp_min=int(xp_min) if xp_min is not None else old_ent.xp_min,
                xp_max=int(xp_max) if xp_max is not None else old_ent.xp_max,
                xp_cooldown=int(xp_cooldown) if xp_cooldown is not None else old_ent.xp_cooldown,
                entropy_value=0,  # Is in table but is not used yet
                lvl_up_msgs=int(
                    lvl_up_msgs_id) if lvl_up_msgs_id else old_ent.lvl_up_msgs if not no_lvl_up else GuildXPSettings.nullify,
                keep_old_roles=not old_ent.keep_old_roles if keep_old_roles_toggle else old_ent.keep_old_roles,
                enabled=not old_ent.enabled if toggle_enabled else old_ent.enabled
            )
            await ent.update_or_add()
            await self.update_server_settings_cache()
            lvl_up_msgs = ctx.guild.get_channel(ent.lvl_up_msgs)
            embed = discord.Embed(color=blurple)
<<<<<<< HEAD
            embed.set_author(name=ctx.guild, icon_url=ctx.guild.icon.url)
=======
            embed.set_author(name=ctx.guild, icon_url=ctx.guild.icon.url if ctx.guild.icon else None)
>>>>>>> d1658269
            embed.set_footer(text='Triggered by ' + ctx.author.display_name)
            enabled = "Enabled" if ent.enabled else "Disabled"
            embed.add_field(name=f"Levels are {enabled} for {ctx.guild}", value=f"XP min: {ent.xp_min}\n"
                                                                                f"XP max: {ent.xp_max}\n"
                                                                                f"Cooldown: {ent.xp_cooldown} Seconds\n"
                                                                                f"Keep old roles: {ent.keep_old_roles}\n"
                                                                                f"Notification channel: {lvl_up_msgs}")
            await ctx.send(embed=embed)

    @command(aliases=["rnak", "level"])
    @guild_only()
    @discord.ext.commands.cooldown(rate=1, per=5, type=discord.ext.commands.BucketType.user)
    async def rank(self, ctx: DozerContext, *, member: discord.Member = None):
        """Get a user's ranking on the XP leaderboard.
        If no member is passed, the caller's ranking is shown.
        """
        member = member or ctx.author
        embed = discord.Embed(color=member.color)

        guild_settings = self.guild_settings.get(ctx.guild.id)

        if guild_settings is None or not guild_settings.enabled:
            embed.description = "Levels are not enabled in this server"
        else:
            cache_record = await self.load_member(ctx.guild.id,
                                                  member.id)  # Grab member from cache to make sure we have the most up to date values

            # Make Postgres compute the rank for us (need WITH-query so rank() sees records for every user)
            db_record = await db.Pool.fetchrow(f"""
                WITH ranked_xp AS (
                    SELECT user_id, rank() OVER (ORDER BY total_xp DESC, user_id) FROM {MemberXP.__tablename__}
                    WHERE guild_id = $1
                ) SELECT rank FROM ranked_xp WHERE user_id = $2;
            """, ctx.guild.id, member.id)

            total_xp = cache_record.total_xp
            db_count = await db.Pool.fetchval(
                f"""SELECT count(*) FROM {MemberXP.__tablename__} WHERE guild_id = $1; """, ctx.guild.id)
            # Prevents 1/1 in servers of ~100 and 50/40 in shrunk servers
            count = ctx.guild.member_count if ctx.guild.member_count > db_count else db_count
            level = self.level_for_total_xp(total_xp)
            level_floor = self.total_xp_for_level(level)
            level_xp = self.total_xp_for_level(level + 1) - level_floor

            if db_record:  # If member does not exist in the db, then return rank as the lowest rank
                rank = db_record.get("rank")
            else:
                rank = count

            embed.description = (f"Level {level}, {total_xp - level_floor}/{level_xp} XP to level up ({total_xp} total)\n"
                                 f"#{rank} of {count} in this server")
        embed.set_author(name=member.display_name, icon_url=member.avatar.replace(format='png', size=64))
        await ctx.send(embed=embed)

    rank.example_usage = """
    `{prefix}rank`: show your ranking
    `{prefix}rank coolgal#1234`: show another user's ranking
    """

    @command(aliases=["ranks", "leaderboard"])
    @guild_only()
    async def levels(self, ctx: DozerContext, start: Optional[discord.Member]):
        """Show the XP leaderboard for this server. Leaderboard refreshes every 5 minutes or so"""

        # Order by total_xp needs a tiebreaker, otherwise all records with equal XP will have the same rank
        # This causes rankings like #1, #1, #1, #4, #4, #6, ...
        # user_id is arbitrary, chosen because it is guaranteed to be unique between two records in the same guild
        records = await db.Pool.fetch(f"""
                    SELECT user_id, total_xp, rank() OVER (ORDER BY total_xp DESC, user_id) FROM {MemberXP.__tablename__}
                    WHERE guild_id = $1 ORDER BY rank;
                """, ctx.guild.id)

        start_point = 0

        if start:
            target_filter = filter(lambda record: record['user_id'] == start.id, records)
            targets = list(target_filter)
            if len(targets):
                target = targets[0]
                start_point = int(target['rank'] / 10)
            else:
                return BadArgument("User was not found in the leaderboard")

        if len(records):
            embeds = []
            for page_num, page in enumerate(chunk(records, 10)):
                embed = discord.Embed(title=f"Rankings for {ctx.guild}", color=discord.Color.blue())
                embed.description = '\n'.join(f"#{rank}: {(self._fmt_member(ctx.guild, user_id))}"
                                              f" (lvl {self.level_for_total_xp(total_xp)}, {total_xp} XP)"
                                              for (user_id, total_xp, rank) in page)
                embed.set_footer(text=f"Page {page_num + 1} of {math.ceil(len(records) / 10)}")
                embeds.append(embed)
            await paginate(ctx, embeds, start=start_point)
        else:
            embed = discord.Embed(title=f"Rankings for {ctx.guild}", color=discord.Color.red())
            embed.description = f"Rankings currently unavailable for {ctx.guild}"
            embed.set_footer(text="Please Try Again Later")
            await ctx.send(embed=embed)

    levels.example_usage = """
    `{prefix}levels`: show the XP leaderboard
    `{prefix}levels SnowPlow[>]#5196`: Jump to Snowplow's position on the leaderboard
    """


class XPRole(db.DatabaseTable):
    """Database table mapping a guild and user to their XP and related values."""
    __tablename__ = "roles_levels_xp"
    __uniques__ = "guild_id, role_id"

    @classmethod
    async def initial_create(cls):
        """Create the table in the database"""
        async with db.Pool.acquire() as conn:
            await conn.execute(f"""
                CREATE TABLE {cls.__tablename__} (
                guild_id bigint NOT NULL,
                role_id bigint NOT NULL,
                level int NOT NULL,
                PRIMARY KEY (guild_id, role_id)
                )""")

    def __init__(self, guild_id: int, role_id: int, level: int):
        super().__init__()
        self.guild_id = guild_id
        self.role_id = role_id
        self.level = level

    @classmethod
    async def get_by(cls, **kwargs) -> List["XPRole"]:
        results = await super().get_by(**kwargs)
        result_list = []
        for result in results:
            obj = XPRole(guild_id=result.get("guild_id"), role_id=result.get("role_id"),
                         level=result.get("level"))
            result_list.append(obj)
        return result_list


class MemberXP(db.DatabaseTable):
    """Database table mapping a guild and user to their XP and related values."""
    __tablename__ = "levels_member_xp"
    __uniques__ = "guild_id, user_id"

    @classmethod
    async def initial_create(cls):
        """Create the table in the database"""
        async with db.Pool.acquire() as conn:
            await conn.execute(f"""
            CREATE TABLE {cls.__tablename__} (
            guild_id bigint NOT NULL,
            user_id bigint NOT NULL,
            total_xp bigint NOT NULL,
            total_messages int NOT NULL,
            last_given_at timestamptz NOT NULL,
            PRIMARY KEY (guild_id, user_id)
            )""")

    def __init__(self, guild_id: int, user_id: int, total_xp: int, total_messages: int, last_given_at: datetime.time):
        super().__init__()
        self.guild_id = guild_id
        self.user_id = user_id
        self.total_xp = total_xp
        self.total_messages = total_messages
        self.last_given_at = last_given_at

    @classmethod
    async def get_by(cls, **kwargs) -> List["MemberXP"]:
        results = await super().get_by(**kwargs)
        result_list = []
        for result in results:
            obj = MemberXP(guild_id=result.get("guild_id"), user_id=result.get("user_id"),
                           total_xp=result.get("total_xp"), total_messages=result.get("total_messages"),
                           last_given_at=result.get("last_given_at"))
            result_list.append(obj)
        return result_list


class MemberXPCache:
    """ A cached record of a user's XP.
        This has all of the fields of `MemberXP` except the primary key, and an additional `dirty` flag that indicates
        whether the record has been changed since it was loaded from the database or created.
    """

    def __init__(self, total_xp: int, last_given_at: datetime, total_messages: int, dirty: bool):
        self.total_xp = total_xp
        self.total_messages = total_messages
        self.last_given_at = last_given_at
        self.dirty = dirty

    def __repr__(self):
        return f"<MemberXPCache total_xp={self.total_xp!r} last_given_at={self.last_given_at!r} total_messages={self.last_given_at!r}" \
               f" dirty={self.dirty!r}>"

    @classmethod
    def from_record(cls, record):
        """Create a cache entry from a database record. This copies all shared fields and sets `dirty` to False."""
        return cls(record.total_xp, record.last_given_at, record.total_messages, False)


class GuildXPSettings(db.DatabaseTable):
    """Database table containing per-guild settings related to XP gain."""
    __tablename__ = "levels_guild_settings"
    __uniques__ = "guild_id"

    @classmethod
    async def initial_create(cls):
        """Create the table in the database"""
        async with db.Pool.acquire() as conn:
            await conn.execute(f"""
            CREATE TABLE {cls.__tablename__} (
            guild_id bigint PRIMARY KEY NOT NULL,
            xp_min int NOT NULL,
            xp_max int NOT NULL,
            xp_cooldown int NOT NULL,
            entropy_value int NOT NULL,
            lvl_up_msgs bigint NOT NULL,
            enabled boolean NOT NULL
            )""")

    def __init__(self, guild_id: int, xp_min: int, xp_max: int, xp_cooldown: int, entropy_value: int, enabled: bool,
                 lvl_up_msgs: bool, keep_old_roles: bool):
        super().__init__()
        self.guild_id = guild_id
        self.xp_min = xp_min
        self.xp_max = xp_max
        self.xp_cooldown = xp_cooldown
        self.entropy_value = entropy_value
        self.enabled = enabled
        self.lvl_up_msgs = lvl_up_msgs
        self.keep_old_roles = keep_old_roles

    @classmethod
    async def get_by(cls, **kwargs) -> List["GuildXPSettings"]:
        results = await super().get_by(**kwargs)
        result_list = []
        for result in results:
            obj = GuildXPSettings(guild_id=result.get("guild_id"), xp_min=result.get("xp_min"),
                                  xp_max=result.get("xp_max"),
                                  xp_cooldown=result.get("xp_cooldown"), entropy_value=result.get("entropy_value"),
                                  enabled=result.get("enabled"),
                                  lvl_up_msgs=result.get("lvl_up_msgs"), keep_old_roles=result.get("keep_old_roles"))
            result_list.append(obj)
        return result_list

    async def version_1(self):
        """DB migration v1"""
        async with db.Pool.acquire() as conn:
            await conn.execute(f"""
            ALTER TABLE {self.__tablename__} ALTER COLUMN lvl_up_msgs DROP NOT NULL;
            ALTER TABLE {self.__tablename__} ADD COLUMN IF NOT EXISTS keep_old_roles boolean NOT NULL default TRUE;
            """)

    __versions__ = [version_1]


async def setup(bot):
    """Add the levels cog to a bot."""
    await bot.add_cog(Levels(bot))<|MERGE_RESOLUTION|>--- conflicted
+++ resolved
@@ -458,11 +458,7 @@
             notify_channel = ctx.guild.get_channel(settings.lvl_up_msgs)
 
             enabled = "Enabled" if settings.enabled else "Disabled"
-<<<<<<< HEAD
             embed.set_author(name=ctx.guild, icon_url=ctx.guild.icon.url)
-=======
-            embed.set_author(name=ctx.guild, icon_url=ctx.guild.icon.url if ctx.guild.icon else None)
->>>>>>> d1658269
             embed.add_field(name=f"Levels are {enabled} for {ctx.guild}", value=f"XP min: {settings.xp_min}\n"
                                                                                 f"XP max: {settings.xp_max}\n"
                                                                                 f"Cooldown: {settings.xp_cooldown} Seconds\n"
@@ -636,11 +632,7 @@
             await self.update_server_settings_cache()
             lvl_up_msgs = ctx.guild.get_channel(ent.lvl_up_msgs)
             embed = discord.Embed(color=blurple)
-<<<<<<< HEAD
-            embed.set_author(name=ctx.guild, icon_url=ctx.guild.icon.url)
-=======
             embed.set_author(name=ctx.guild, icon_url=ctx.guild.icon.url if ctx.guild.icon else None)
->>>>>>> d1658269
             embed.set_footer(text='Triggered by ' + ctx.author.display_name)
             enabled = "Enabled" if ent.enabled else "Disabled"
             embed.add_field(name=f"Levels are {enabled} for {ctx.guild}", value=f"XP min: {ent.xp_min}\n"
