"""Namegame, where you try to remember a team number starting with the last number of the previous played team"""
import asyncio
import gzip
import pickle
import traceback
from collections import OrderedDict
from functools import wraps
from typing import TYPE_CHECKING, List

import discord
import tbapi
<<<<<<< HEAD
=======
from discord.ext import commands
>>>>>>> 78ddac8d
from discord.ext.commands import has_permissions
from discord.utils import escape_markdown
from fuzzywuzzy import fuzz
from loguru import logger

from dozer.context import DozerContext
from ._utils import *
from .. import db

if TYPE_CHECKING:
    from dozer import Dozer

SUPPORTED_MODES = ["frc", "ftc"]


def keep_alive(func):
    """Keeps the wrapped async function alive; functions must have self and ctx as args"""

    @wraps(func)
    async def wrapper(self, ctx, *args, **kwargs):
        """Wraps namegame"""
        while True:
            try:
                return await func(self, ctx, *args, **kwargs)
            except Exception as e:
                # CancelledErrors are normal part of operation, ignore them
                if isinstance(e, asyncio.CancelledError):
                    return
                # panic to the console, and to chat
                logger.error(traceback.format_exc())
                await ctx.send(f"```Error in game loop:\n{e.__class__.__name__}: {e}```")

    return wrapper


def game_is_running(func):
    """Check if there's an active game in a channel"""

    @wraps(func)
    async def wrapper(self, ctx: DozerContext, *args, **kwargs):
        """Wraps the checker"""
        if ctx.channel.id not in self.games:
            await ctx.send(f"There's not a game going on! Start one with `{ctx.prefix}ng startround`")
            return

        return await func(self, ctx, *args, **kwargs)

    return wrapper


class NameGameSession:
    """NameGame session object"""

    def __init__(self, mode: str):
        self.running = True
        self.pings_enabled = False
        self.players = OrderedDict()
        self.removed_players = []
        self.picked = []
        self.mode = mode
        self.time = 60
        self.vote_time = -1
        self.number = 0
        self.current_player = None
        self.last_name = ""
        self.last_team = 0
        self.state_lock = None
        self.turn_msg = None
        self.turn_embed = None
        self.turn_task = None
        self.turn_count = 0

        self.pass_tally = 0
        self.fail_tally = 0

        self.vote_correct = False
        self.vote_player = None
        self.vote_msg = None
        self.vote_embed = None
        self.vote_task = None

    def create_embed(self, title: str = "", description: str = "", color: discord.Colour = discord.Color.blurple(), extra_fields=[],
                     start: bool = False):
        """Creates an embed."""
        v = "Starting " if start else "Current "
        embed = discord.Embed()
        embed.title = title
        embed.description = description
        embed.colour = color
        embed.add_field(name="Players", value=", ".join([escape_markdown(p.display_name) for p in self.players.keys()]) or "n/a")
        embed.add_field(name=v + "Player", value=self.current_player)
        embed.add_field(name=v + "Number", value=self.number or "Wildcard")
        embed.add_field(name="Time Left", value=self.time)

        for name, value in extra_fields:
            embed.add_field(name=name, value=value)
        return embed

    def check_name(self, ctx: DozerContext, team, name: str):
        """Checks the name of the team"""
        tba_parser = ctx.cog.tba_parser
        ftc_teams = ctx.cog.ftc_teams

        actual_name = ""

        if self.mode == "frc":
            # check for existence
            team_data = tba_parser.get_team(team)
            try:
                getattr(team_data, "Errors")
            except tbapi.InvalidKeyError:
                """There is no error, so do nothing"""
            else:
                return -1
            actual_name = team_data.nickname
        elif self.mode == "ftc":
            if team not in ftc_teams:
                return -1
            actual_name = ftc_teams[team]

        self.last_name = actual_name
        self.last_team = team
        return fuzz.ratio(actual_name.lower(), name.lower())

    def next_turn(self):
        """Processes the next turn transition"""
        self.turn_count += 1
        self.pass_tally = 0
        self.fail_tally = 0
        self.time = 60

        players = list(self.players.keys())
        # set the current player to the next handle in the list

        self.current_player = players[(players.index(self.current_player) + 1) % len(players)]

    # self._idx = (self._idx + 1) % len(self.players)

    def strike(self, player):
        """Gives players strikes"""
        self.players[player] += 1
        if self.players[player] >= 3 or len(self.players) == 1:
            self.removed_players.append(player)
            self.players.pop(player)
            return True
        return False

    def check_win(self):
        """Checks if someone won the game"""
        return len(self.players) == 1 and self.turn_count > 6

    def get_picked(self):
        """Gets the picked teams"""
        return ", ".join(map(str, sorted(self.picked))) or "No Picked Teams"


class NameGame(Cog):
    """Namegame commands"""

    def __init__(self, bot: "Dozer"):
        super().__init__(bot)
        with gzip.open("ftc_teams.pickle.gz") as f:
            raw_teams = pickle.load(f)
            self.ftc_teams = {team: data['seasons'][0]['name'] for (team, data) in raw_teams.items()}
        self.games = {}

        tba_config = bot.config['tba']
        self.tba_parser = tbapi.TBAParser(tba_config['key'], cache=False)

    @group(invoke_without_command=True)
    async def ng(self, ctx: DozerContext):
        """Show info about and participate in a robotics team namegame.
        Run the help command on each of the subcommands for more detailed help.
        List of subcommands:
            ng info
            ng startround
            ng addplayer
            ng pick
            ng drop
            ng skip
            ng gameinfo
        """
        await self.info.callback(self, ctx)

    ng.example_usage = """
    `{prefix}ng` - show a description on how the robotics team namegame works. 
    """

    @ng.command()
    @bot_has_permissions(embed_links=True)
    async def info(self, ctx: DozerContext):
        """Show a description of the robotics team name game and how to play."""
        game_embed = discord.Embed()
        game_embed.colour = discord.Color.magenta()
        game_embed.title = "How to play"
        game_embed.description = "This is a very simple little game where players will name a team number and name that " \
                                 "starts with the last digit of the last named team. Some more specific rules are below:"
        game_embed.add_field(name="No Double Picking", value="Only pick teams once.")
        game_embed.add_field(name="Three Strikes, You're Out!",
                             value="You are only allowed three strikes, which are given by picking out of turn, "
                                   "getting the team name wrong, picking a non existant team, being voted that your "
                                   "pick is incorrect, not picking in time, or picking a already picked team.")
        game_embed.add_field(name="No Cheatsy Doodles",
                             value="No looking up teams on TBA, TOA, VexDB, or other methods, that's just unfair.")
        game_embed.add_field(name="Times up!",
                             value="You have 60 seconds to make a pick, or you get skipped and get a strike.")
        game_embed.add_field(name="Shaking Things Up",
                             value="Any team number that ends in a 0 mean that the next player has a wildcard, "
                                   "and can pick any legal team.")
        game_embed.add_field(name="Pesky Commands", value=(f"To start a game, type `{ctx.prefix}ng startround` and "
                                                           f"mention the players you want to play with. "
                                                           f"You can add people with `{ctx.prefix}ng addplayer <user_pings>`. "
                                                           f"When it's your turn, type `{ctx.prefix}ng pick <team> "
                                                           f"<teamname>` to execute your pick. "
                                                           f"If you need to skip, typing `{ctx.prefix}ng skip` gives you"
                                                           f" a strike and skips your turn."
                                                           f"You can always do `{ctx.prefix}ng gameinfo` to get the "
                                                           f"current game status. "
                                                           f"If you ever need to quit, running `{ctx.prefix}ng drop` "
                                                           f"removes you from the game. "
                                                           f"For more detailed command help, run `{ctx.prefix}help ng.`"))
        game_embed.add_field(name="Different Game Modes",
                             value=f"You can play the name game with FTC teams too! To start a game playing with "
                                   f"FTC teams, run `{ctx.prefix}ng startround ftc`")
        await ctx.send(embed=game_embed)

    info.example_usage = """
    `{prefix}ng help` - show a description on how the robotics team namegame works
    """

    @group(invoke_without_command=True, parent=ng)
    async def config(self, ctx: DozerContext):
        """Configuration for namegame"""
        await ctx.send(f"""`{ctx.prefix}ng config` reference:
                `{ctx.prefix}ng config defaultmode [mode]` - set tbe default game mode used when startround is used with no arguments
                `{ctx.prefix}ng config setchannel [channel_mention]` - set the channel that games are allowed to be run in
                `{ctx.prefix}ng config clearsetchannel` - clear the set channel for games""")

    @config.command()
    @has_permissions(manage_guild=True)
    async def defaultmode(self, ctx: DozerContext, mode: str = None):
        """Configuration of the default game mode (FRC, FTC, etc.)"""
        query = await NameGameConfig.get_by(guild_id=ctx.guild.id)
        config = query[0] if len(query) == 1 else None
        if mode is None:
            mode = SUPPORTED_MODES[0] if config is None else config.mode
            await ctx.send(f"The current default game mode for this server is `{mode}`")
        else:
            if mode not in SUPPORTED_MODES:
                await ctx.send(
                    f"Game mode `{mode}` not supported! Please pick a mode that is one of: `{', '.join(SUPPORTED_MODES)}`")
                return
            if config is None:
                config = NameGameConfig(guild_id=ctx.guild.id, channel_id=None, mode=mode, pings_enabled=False)
                await config.update_or_add()
            else:
                config.mode = mode
                await config.update_or_add()
            await ctx.send(f"Default game mode updated to `{mode}`")

    # @config.command()
    @has_permissions(manage_guild=True)
    async def setchannel(self, ctx: DozerContext, channel: discord.TextChannel = None):
        """Sets the namegame channel"""
        query = await NameGameConfig.get_by(guild_id=ctx.guild.id)
        config = query[0] if len(query) == 1 else None
        if channel is None:
            if config is None or config.channel_id is None:
                await ctx.send(
                    f"There is no currently set namegame channel.\nTo set a channel, run `{ctx.prefix}ng config "
                    f"setchannel [channel_mention]`")
            else:
                await ctx.send(
                    f"The currently set namegame channel is {ctx.guild.get_channel(config.channel_id).mention}.\n"
                    f"To clear this, run `{ctx.prefix}ng config clearsetchannel`")
        else:
            if config is None:
                config = NameGameConfig(guild_id=ctx.guild.id, channel_id=channel.id, mode=SUPPORTED_MODES[0],
                                        pings_enabled=False)
            else:
                config.channel_id = channel.id
            await config.update_or_add()
            await ctx.send(f"Namegame channel set to {channel.mention}!")

#    @config.command()
    @has_permissions(manage_guild=True)
    async def clearsetchannel(self, ctx: DozerContext):
        """Clears the set namegame channel"""
        query = await NameGameConfig.get_by(guild_id=ctx.guild.id)
        config = query[0] if len(query) == 1 else None
        if config is not None:
            # update_or_add ignores attributes set to None. To set the column to None, we delete the record and insert
            # a new one with channel set to None.
            new_namegame_config = NameGameConfig(channel_id=None, guild_id=ctx.guild.id,
                                                 pings_enabled=config.pings_enabled,
                                                 mode=config.mode)
            await NameGameConfig.delete(guild_id=ctx.guild.id)
            await new_namegame_config.update_or_add()
        await ctx.send("Namegame channel cleared!")

    # @config.command()
    @has_permissions(manage_guild=True)
    async def setpings(self, ctx: DozerContext, enabled: bool):
        """Sets whether or not pings are enabled"""
        query = await NameGameConfig.get_by(guild_id=ctx.guild.id)
        config = query[0] if len(query) == 1 else None
        if config is None:
            config = NameGameConfig(guild_id=ctx.guild.id, channel_id=None, mode=SUPPORTED_MODES[0],
                                    pings_enabled=int(enabled))
        else:
            config.pings_enabled = int(enabled)
        await config.update_or_add()
        await ctx.send(f"Pings enabled set to `{enabled}`!")

    # @config.command()
    @has_permissions(manage_guild=True)
    async def leaderboardedit(self, ctx: DozerContext, mode: str, user: discord.User, wins: int):
        """Edits the leaderboard"""
        if mode not in SUPPORTED_MODES:
            await ctx.send(
                f"Game mode `{mode}` not supported! Please pick a mode that is one of: `{', '.join(SUPPORTED_MODES)}`")
            return
        query = await NameGameLeaderboard.get_by(user_id=user.id, game_mode=mode)
        if not query:
            await ctx.send("User not on leaderboard!")
            return
        record = query[0]
        record.wins = wins
        await record.update_or_add()
        await ctx.send(f"{escape_markdown(user.display_name)}'s wins now set to: **{wins}**")

#    @config.command()
    @has_permissions(manage_guild=True)
    async def leaderboardclear(self, ctx: DozerContext, mode: str):
        """Clears the leaderboard"""
        if mode not in SUPPORTED_MODES:
            await ctx.send(
                f"Game mode `{mode}` not supported! Please pick a mode that is one of: `{', '.join(SUPPORTED_MODES)}`")
            return
        await NameGameLeaderboard.delete(game_mode=mode)
        await ctx.send(f"Cleared leaderboard for mode {mode}")

    # TODO: configurable time limits, ping on event, etc
    # MORE TODO:
    """
    fix %ng help (done)
    fix %ng startround (done)
    fix the wrong team dialouge (????)
    add pings
    i hate bots
    make %ng addplayer be rhetorical question (done)
    figure out these stupid turn issues
    """

    @ng.command()
    @game_is_running
    async def unheck(self, ctx: DozerContext):
        """
        Emergency removal of a haywire session.
        """
        game = self.games[ctx.channel.id]
        game.running = False
        try:
            game.vote_task.cancel()
        except Exception:
            pass
        try:
            game.turn_task.cancel()
        except Exception:
            pass

        self.games.pop(game)

    @ng.command()
    async def modes(self, ctx: DozerContext):
        """Returns a list of supported modes"""
        await ctx.send(f"Supported game modes: `{', '.join(SUPPORTED_MODES)}`")

    @ng.command()
    async def startround(self, ctx: DozerContext, mode: str = None):
        """
        Starts a namegame session.
        One can select the robotics program by specifying one of "FRC" or "FTC".
        """
        if mode is None or mode.lower() not in SUPPORTED_MODES:
            config = await NameGameConfig.get_by(guild_id=ctx.guild.id)
            mode = SUPPORTED_MODES[0] if len(config) == 0 else config[0].mode
            await ctx.send(
                f"Unspecified or invalid game mode,  assuming game mode `{mode}`. For a full list of game modes, run "
                f"`{ctx.prefix}ng modes`")

        pings_enabled = False
        config_query = await NameGameConfig.get_by(guild_id=ctx.guild.id)
        if len(config_query) == 0:
            config = None
        else:
            config = config_query[0]
        if config is not None and config.channel_id is not None and config.channel_id != ctx.channel.id:
            await ctx.send("Games cannot be started in this channel!")
            return
        pings_enabled = (config is not None and config.pings_enabled)

        if ctx.channel.id in self.games:
            await ctx.send("A game is currently going on! Wait till the players finish up to start again.")
            return
        game = NameGameSession(mode.lower())
        game.state_lock = asyncio.Lock()
        game.pings_enabled = pings_enabled
        game.players[ctx.author] = 0
        game.current_player = ctx.author
        for player in ctx.message.mentions:
            if player == ctx.author:
                continue
            if player.bot:
                await ctx.send(f"You can't invite bot users like {player.mention}!")
                continue
            game.players[player] = 0
        await self.send_turn_embed(ctx, game,
                                   title=f"{mode.upper()} Name Game",
                                   description="A game has been started! The info about the game is as follows:",
                                   color=discord.Color.green())
        await self.notify(ctx, game, f"{game.current_player.mention}, start us off!")
        # await ctx.send(f"{game.current_player.mention}, start us off!")
        self.games[ctx.channel.id] = game
        game.turn_task = self.bot.loop.create_task(self.game_turn_countdown(ctx, game))

    startround.example_usage = """
    `{prefix}ng startround frc` - start an FRC namegame session.
    """

    @ng.command()
    @game_is_running
    async def addplayer(self, ctx: DozerContext):
        """Add players to the current game.
        Only works if the user is currently playing."""
        if ctx.channel.id not in self.games:
            await ctx.send(f"There's not a game going on! Start one with `{ctx.prefix}ng startround`")
            return
        game = self.games[ctx.channel.id]

        async with game.state_lock:
            added = False
            players = ctx.message.mentions or [ctx.author]
            for player in ctx.message.mentions:
                if player.bot:
                    await ctx.send(f"You can't invite bot users like {player.mention}!")
                    continue

                if player in game.removed_players:
                    await ctx.send(f"{player.mention} is already out of the game and can't be added back in.")
                elif player in game.players:
                    await ctx.send(f"{player.mention} is already in the game!")
                game.players[player] = 0
                added = True

            if not added:
                return
            await ctx.send(embed=game.create_embed(
                title="Players have been added to the game.",
                description="See below for an updated player list.",
                color=discord.Color.blurple()
            ))

    addplayer.example_usage = """
    `{prefix}ng addplayer @user1, @user2` - add user1 and user2 to the game.
    """

    @ng.command()
    @game_is_running
    async def pick(self, ctx: DozerContext, team: int, *, name: str):
        """Attempt to pick a team in a game."""
        game = self.games[ctx.channel.id]

        async with game.state_lock:
            if ctx.author != game.current_player:
                if ctx.author in game.players:
                    await ctx.send(
                        "It's not your turn! You've been given a strike for this behaviour! Don't let it happen again...")
                    await self.strike(ctx, game, ctx.author)
                else:
                    await ctx.send(
                        f"Let the people playing play! If you want to join, ask one of the people currently playing to "
                        f"run `{ctx.prefix}ng addplayer {escape_markdown(ctx.author.display_name)}`")
                return

            if game.time < 0:
                await ctx.send("Vote on the current team before picking the next!")
                return

            if game.number != 0 and str(game.number) != str(team)[0]:
                await self.skip_player(ctx, game, ctx.author,
                                       "Your team doesn't start with the correct digit! Strike given, moving onto the next player!")
                return
            if team in game.picked:
                await self.skip_player(ctx, game, ctx.author,
                                       "That team has already been picked! You have been skipped and given a strike.")
                return

            ratio = game.check_name(ctx, team, name)
            if ratio == -1:
                # nonexistant team
                await self.skip_player(ctx, game, ctx.author,
                                       f"Team {team} doesn't exist! Strike given, moving onto the next player!")
                return
            if ratio > 60:
                game.picked.append(team)
                game.number = game.last_team % 10
                game.next_turn()
                game.vote_correct = True
                game.vote_time = 20
                game.vote_player = ctx.author
                await self.send_turn_embed(ctx, game,
                                           title="Team correct!",
                                           description=f"Team {team} ({game.last_name}) was {ratio}% correct! Moving "
                                                       f"onto the next player as follows. Click the red X to override "
                                                       f"this decision.",
                                           color=discord.Color.green(),
                                           extra_fields=[("Voting Time", game.vote_time)])
                await game.turn_msg.add_reaction('❌')
                await self.notify(ctx, game, f"{game.current_player.mention}, you're up! Current number: {game.number}")
                game.vote_msg = game.turn_msg
                game.vote_embed = game.turn_embed

            # EXTREMELY INCOMPLETE LOL
            # (not anymore)
            else:
                game.time = -1
                game.vote_time = 60
                game.vote_player = ctx.author
                game.vote_correct = False
                vote_embed = discord.Embed()
                vote_embed.colour = discord.Color.gold()
                vote_embed.title = "A vote is needed!"
                vote_embed.description = "A player has made a choice with less than 50% similarity. The details of the " \
                                         "pick are below. Click on the two emoji to vote if this is correct or not. A" \
                                         " 50% majority of players is required to accept it, otherwise the player will " \
                                         "get a strike."
                vote_embed.add_field(name="Player", value=game.current_player.mention)
                vote_embed.add_field(name="Team", value=team)
                vote_embed.add_field(name="Said Name", value=name)
                vote_embed.add_field(name="Actual Name", value=game.last_name)
                vote_embed.add_field(name="Similarity", value=f"{ratio}%")
                vote_embed.add_field(name="Voting Time", value=game.vote_time)
                game.vote_embed = vote_embed
                game.vote_msg = await ctx.send(embed=vote_embed)
                await game.vote_msg.add_reaction('✅')
                await game.vote_msg.add_reaction('❌')
                game.vote_task = self.bot.loop.create_task(self.game_vote_countdown(ctx, game))

    pick.example_usage = """
    `{prefix}ng pick 254 poofy cheeses` - attempt to guess team 254 with a specified name of "poofy cheeses".
    """

    @ng.command()
    @game_is_running
    async def drop(self, ctx: DozerContext):
        """Drops a player from the current game by eliminating them. Once dropped, they can no longer rejoin."""
        game = self.games[ctx.channel.id]
        async with game.state_lock:
            if ctx.author not in game.players:
                await ctx.send("You can't leave a game you're not in!")
                return
            game.players[ctx.author] = 2
            if ctx.author == game.current_player:
                await self.skip_player(ctx, game, ctx.author)
            else:
                await self.strike(ctx, game, ctx.author)
            if game.running:
                await self.display_info(ctx, game)

    drop.example_usage = """
    `{prefix}ng drop` - remove the initiator of the command from the current game
    """

    @ng.command()
    @game_is_running
    async def skip(self, ctx: DozerContext):
        """Skips the current player if the player wishes to forfeit their turn."""
        game = self.games[ctx.channel.id]
        async with game.state_lock:
            if ctx.author != game.current_player:
                await ctx.send("It's not your turn! Only the current player can skip their turn!")
            else:
                await self.skip_player(ctx, game, ctx.author)

    skip.example_usage = """
    `{prefix}ng skip` - skip the current player's turn
    """

    @ng.command()
    @game_is_running
    async def gameinfo(self, ctx: DozerContext):
        """Display info about the currently running game."""
        game = self.games[ctx.channel.id]
        await self.display_info(ctx, game)

    gameinfo.example_usage = """
    `{prefix}ng gameinfo` - display info about the currently running game.
    """

    @ng.command()
    async def leaderboard(self, ctx: DozerContext, mode: str = None):
        """Display top numbers of wins for the specified game mode"""
        if mode is None:
            config = await NameGameConfig.get_by(guild_id=ctx.guild.id)
            mode = SUPPORTED_MODES[0] if len(config) == 0 else config[0].mode
        if mode not in SUPPORTED_MODES:
            await ctx.send(
                f"Game mode `{mode}` not supported! Please pick a mode that is one of: `{', '.join(SUPPORTED_MODES)}`")
            return
        leaderboard = sorted(await NameGameLeaderboard.get_by(game_mode=mode),
                             key=lambda i: i.wins, reverse=True)[:10]
        embed = discord.Embed(color=discord.Color.gold(), title=f"{mode.upper()} Name Game Leaderboard")
        for idx, entry in enumerate(leaderboard, 1):
            embed.add_field(name=f"#{idx}: {escape_markdown(ctx.bot.get_user(entry.user_id).display_name)}", value=entry.wins)
        await ctx.send(embed=embed)

    leaderboard.example_usage = """
    `{prefix}ng leaderboard ftc` - display the namegame winning leaderboards for FTC.
    """

    async def strike(self, ctx: DozerContext, game: NameGameSession, player: discord.Member):
        """Gives a player a strike."""
        if game.strike(player):
            await ctx.send(f"Player {player.mention} is ELIMINATED!")
        if len(game.players) == 0 or game.turn_count <= 6:
            await ctx.send("Game disbanded, no winner called!")
            game.running = False
        if game.check_win():
            # winning condition
            winner = list(game.players.keys())[0]

            query = await NameGameLeaderboard.get_by(user_id=winner.id, mode=game.mode)
            if query:
                record = query[0]
                record.wins += 1
            else:
                record = NameGameLeaderboard(user_id=winner.id, wins=1, game_mode=game.mode)
            await record.update_or_add()
            win_embed = discord.Embed()
            win_embed.colour = discord.Color.gold()
            win_embed.title = "We have a winner!"
            win_embed.add_field(name="Winning Player", value=winner)
            win_embed.add_field(name="Wins Total", value=record.wins)
            win_embed.add_field(name="Teams Picked", value=game.get_picked())
            await ctx.send(embed=win_embed)

            game.running = False

        if not game.running:
            self.games.pop(ctx.channel.id)

    @staticmethod
    async def display_info(ctx: DozerContext, game: NameGameSession):
        """Displays info about the current game"""
        info_embed = discord.Embed(title="Current Game Info", color=discord.Color.blue())
        info_embed.add_field(name="Game Type", value=game.mode.upper())
        info_embed.add_field(
            name="Strikes",
            value="\n".join([f"{escape_markdown(player.display_name)}: {strikes}" for player, strikes in game.players.items()])
        )
        info_embed.add_field(name="Current Player", value=game.current_player)
        info_embed.add_field(name="Current Number", value=game.number or "Wildcard")
        info_embed.add_field(name="Time Left", value=game.time)
        info_embed.add_field(name="Teams Picked", value=game.get_picked())
        await ctx.send(embed=info_embed)

    async def skip_player(self, ctx: DozerContext, game: NameGameSession, player: discord.Member, msg=None):
        """Skips a player"""
        if msg is not None:
            await ctx.send(msg)
        game.vote_time = -1
        game.next_turn()
        await self.send_turn_embed(ctx, game,
                                   title=f"Player {player.display_name} was skipped and now has {game.players[player] + 1} strike(s)!",
                                   color=discord.Color.red())
        if player != game.current_player:
            await self.notify(ctx, game, f"{game.current_player.mention}, you're up! Current number: {game.number}")
        await self.strike(ctx, game, player)

    # send an embed that starts a new turn
    @staticmethod
    async def send_turn_embed(ctx: DozerContext, game: NameGameSession, **kwargs):
        """Sends an embed that starts a new turn"""
        game.turn_embed = game.create_embed(**kwargs)
        game.turn_msg = await ctx.send(embed=game.turn_embed)

    @staticmethod
    async def notify(ctx: DozerContext, game: NameGameSession, msg: str):
        """Notifies people in the channel when it's their turn."""
        if game.pings_enabled:
            await ctx.send(msg)

    @Cog.listener()
    async def on_reaction_add(self, reaction: discord.Reaction, user: discord.Member):
        """When reactions are added, trigger the voting handler"""
        if reaction.message.channel.id not in self.games:
            return
        game = self.games[reaction.message.channel.id]
        async with game.state_lock:
            if game.vote_msg is None or game.vote_time <= 0:
                return
            await self._on_reaction(game, reaction, user, 1)

            # also handle voting logic
            ctx: DozerContext = await self.bot.get_context(reaction.message)
            if game.vote_correct:
                if game.fail_tally > .5 * len(game.players):
                    await ctx.send(f"The decision was overruled! Player {game.vote_player.mention} is given a strike!")
                    await self.strike(ctx, game, game.vote_player)
                    game.vote_time = -1
            else:
                if game.pass_tally >= .5 * len(game.players):
                    game.picked.append(game.last_team)
                    game.number = game.last_team % 10
                    game.next_turn()
                    await self.send_turn_embed(ctx, game,
                                               title="Team correct!",
                                               description=f"Team {game.last_team} ({game.last_name}) was correct! "
                                                           f"Moving onto the next player as follows.",
                                               color=discord.Color.green())
                    await self.notify(ctx, game,
                                      f"{game.current_player.mention}, you're up! Current number: {game.number}")
                    game.vote_time = -1
                elif game.fail_tally >= .5 * len(game.players):
                    await ctx.send(
                        f"Team {game.last_team} was guessed wrong! Strike given to the responsible player and player is skipped.")
                    await self.skip_player(ctx, game, game.current_player)
                    game.vote_time = -1

    @Cog.listener()
    async def on_reaction_remove(self, reaction: discord.Reaction, user: discord.Member):
        """When a reaction is removed, do vote handling"""
        if reaction.message.channel.id not in self.games:
            return
        game = self.games[reaction.message.channel.id]

        async with game.state_lock:
            if game.vote_msg is None or game.vote_time <= 0:
                return
            await self._on_reaction(game, reaction, user, -1)

    @staticmethod
    async def _on_reaction(game: NameGameSession, reaction: discord.Reaction, user: discord.Member, inc: int):
        """Handles pass/fail reactions"""
        if reaction.message.id == game.vote_msg.id and user in game.players:
            if reaction.emoji == '❌':
                game.fail_tally += inc

            if reaction.emoji == '✅':
                game.pass_tally += inc
        return game

    @keep_alive
    async def game_turn_countdown(self, ctx: DozerContext, game: NameGameSession):
        """Counts down the time remaining left in the turn"""
        await asyncio.sleep(1)
        async with game.state_lock:
            if not game.running:
                return
            if game.time > 0:
                game.time -= 1
                game.turn_embed.set_field_at(3, name="Time Left", value=game.time)

            if game.vote_time > 0 and game.vote_correct:
                game.vote_time -= 1
                game.turn_embed.set_field_at(4, name="Voting Time", value=game.vote_time)

            if game.time % 5 == 0:
                await game.turn_msg.edit(embed=game.turn_embed)

            if game.time == 0:
                await self.skip_player(ctx, game, game.current_player)
            game.turn_task = self.bot.loop.create_task(self.game_turn_countdown(ctx, game))

    @keep_alive
    async def game_vote_countdown(self, ctx: DozerContext, game: NameGameSession):
        """Counts down the time remaining left to vote"""
        await asyncio.sleep(1)
        async with game.state_lock:
            if not (game.running and not game.vote_correct and game.vote_embed and game.vote_time > 0):
                return
            game.vote_time -= 1
            game.vote_embed.set_field_at(5, name="Voting Time", value=game.vote_time)
            if game.vote_time % 5 == 0:
                await game.vote_msg.edit(embed=game.vote_embed)
            if game.vote_time == 0:
                await ctx.send(
                    "The vote did not reach 50% in favor or in failure, so the responsible player is given a strike and skipped.")
                await self.skip_player(ctx, game, game.current_player)

            game.vote_task = self.bot.loop.create_task(self.game_vote_countdown(ctx, game))


class NameGameConfig(db.DatabaseTable):
    """Configuration storage object"""
    __tablename__ = 'namegame_config'
    __uniques__ = 'guild_id'

    @classmethod
    async def initial_create(cls):
        """Create the table in the database"""
        async with db.Pool.acquire() as conn:
            await conn.execute(f"""
            CREATE TABLE {cls.__tablename__} (
            guild_id bigint PRIMARY KEY NOT NULL,
            channel_id bigint null,
            mode varchar NOT NULL,
            pings_enabled bigint NOT NULL
            )""")

    def __init__(self, guild_id: int, mode: str, pings_enabled: int, channel_id: int = None):
        super().__init__()
        self.channel_id = channel_id
        self.mode = mode
        self.guild_id = guild_id
        self.pings_enabled = pings_enabled

    @classmethod
    async def get_by(cls, **kwargs) -> List["NameGameConfig"]:
        results = await super().get_by(**kwargs)
        result_list = []
        for result in results:
            obj = NameGameConfig(guild_id=result.get("guild_id"), mode=result.get("mode"),
                                 pings_enabled=result.get("pings_enabled"), channel_id=result.get("channel_id"))
            result_list.append(obj)
        return result_list


class NameGameLeaderboard(db.DatabaseTable):
    """Leaderboard storage object"""
    __tablename__ = 'namegame_leaderboard'
    __uniques__ = 'user_id'

    @classmethod
    async def initial_create(cls):
        """Create the table in the database"""
        async with db.Pool.acquire() as conn:
            await conn.execute(f"""
            CREATE TABLE {cls.__tablename__} (
            user_id bigint NOT NULL,
            wins bigint NOT NULL,
            game_mode varchar NOT NULL,
            PRIMARY KEY (user_id, game_mode)
            )""")

    def __init__(self, user_id: int, game_mode: str, wins: int):
        super().__init__()
        self.game_mode = game_mode
        self.user_id = user_id
        self.wins = wins

    @classmethod
    async def get_by(cls, **kwargs) -> List["NameGameLeaderboard"]:
        results = await super().get_by(**kwargs)
        result_list = []
        for result in results:
            obj = NameGameLeaderboard(user_id=result.get("user_id"), game_mode=result.get("game_mode"),
                                      wins=result.get("wins"))
            result_list.append(obj)
        return result_list


async def setup(bot):
    """Adds the namegame cog to the bot"""
    await bot.add_cog(NameGame(bot))<|MERGE_RESOLUTION|>--- conflicted
+++ resolved
@@ -9,10 +9,6 @@
 
 import discord
 import tbapi
-<<<<<<< HEAD
-=======
-from discord.ext import commands
->>>>>>> 78ddac8d
 from discord.ext.commands import has_permissions
 from discord.utils import escape_markdown
 from fuzzywuzzy import fuzz
