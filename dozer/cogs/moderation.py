"""Provides moderation commands for Dozer."""
import asyncio
import datetime
import logging
import re
import time
import typing
from logging import getLogger
from typing import TYPE_CHECKING, Union, Optional, Type, Set, Tuple, Dict, List

import discord
from discord import Guild, Embed, User, Member, Message, Role, PermissionOverwrite, ClientUser
from discord.ext import tasks, commands
from discord.ext.commands import BadArgument, has_permissions, RoleConverter, guild_only
from discord.utils import escape_markdown

from dozer.context import DozerContext
from ._utils import *
from .actionlogs import CustomJoinLeaveMessages, send_log, GuildNewMember
from .general import blurple
from .teams import TeamNumbers
from .. import db

if TYPE_CHECKING:
    from dozer import Dozer

__all__ = ["SafeRoleConverter", "Moderation", "NewMemPurgeConfig", "GuildNewMember"]

MAX_PURGE = 1000

DOZER_LOGGER = logging.getLogger(__name__)


class SafeRoleConverter(RoleConverter):
    """Allows for @everyone to be specified without pinging everyone"""

    async def convert(self, ctx: DozerContext, argument: str):
        try:
            return await super().convert(ctx, argument)
        except BadArgument:
            if argument.casefold() in (
                    'everyone', '@everyone', '@/everyone', '@.everyone', '@ everyone', '@\N{ZERO WIDTH SPACE}everyone'):
                return ctx.guild.default_role
            else:
                raise


class Moderation(Cog):
    """A cog to handle moderation tasks."""

    def __init__(self, bot: "Dozer"):
        super().__init__(bot)
        self.links_config: db.ConfigCache = db.ConfigCache(GuildMessageLinks)
        self.punishment_timer_tasks: List[asyncio.Task] = []

    """=== Helper functions ==="""

    async def nm_kick_internal(self, guild: discord.Guild = None):
        """Kicks people who have not done the new member process within a set amount of time."""
        DOZER_LOGGER.debug("Starting nm_kick cycle...")
        if not guild:
            entries = await NewMemPurgeConfig.get_by()
        else:
            entries = await NewMemPurgeConfig.get_by(guild_id=guild.id)
        count: int = 0
        for entry in entries:
            guild: Guild = self.bot.get_guild(entry.guild_id)
            if guild is None:
                continue
            for mem in guild.members:
                if guild.get_role(entry.member_role) not in mem.roles:
                    delta: datetime.timedelta = datetime.datetime.now() - mem.joined_at
                    if delta.days >= entry.days:
                        await mem.kick(reason="New member purge cycle")
                        count += 1
        return count

    @discord.ext.tasks.loop(hours=168)
    async def nm_kick(self):
        """Kicks new members"""
        await self.nm_kick_internal()

    async def mod_log(self, actor: Member, action: str, target: Union[User, Member, None],
                      reason, orig_channel=None,
                      embed_color: discord.Color = discord.Color.red(), global_modlog: bool = True, duration: datetime.timedelta = None,
                      dm: bool = True, guild_override: int = None, extra_fields=None, updated_by: Member = None):
        """Generates a modlog embed"""

        if target is None:
            title = "Custom Modlog"
        else:
            title = f"User {action}!"

        modlog_embed: Embed = Embed(
            color=embed_color,
            title=title
        )
        if target is not None:
            modlog_embed.add_field(name=f"{action.capitalize()} user",
                                   value=f"{target.mention} ({target} | {target.id})", inline=False)
        modlog_embed.add_field(name="Performed by", value=f"{actor.mention} ({actor} | {actor.id})", inline=False)
        if updated_by is not None:
            modlog_embed.add_field(name="Updated by", value=f"{updated_by.mention} ({updated_by} | {updated_by.id})", inline=False)
        modlog_embed.add_field(name="Reason", value=reason or "No reason specified", inline=False)
        modlog_embed.timestamp = datetime.datetime.utcnow()
        if extra_fields is not None:
            for field in extra_fields:
                modlog_embed.add_field(name=field['name'], value=field['value'], inline=field['inline'])
        if duration:
            modlog_embed.add_field(name="Duration", value=duration)
            modlog_embed.add_field(name="Expiration", value=f"<t:{round((datetime.datetime.now() + duration).timestamp())}:R>")
        if target is not None and dm:
            try:
                # Add source guild after Preformed by to embed if the modlog is being sent to a DM
                modlog_embed.insert_field_at(2, name="Source Guild", value=f"**{actor.guild.name}** ({actor.guild.id})")
                await target.send(embed=modlog_embed)
                # Remove the source guild line from the embed
            except discord.Forbidden:
                await orig_channel.send("Failed to DM modlog to user")
            finally:
                modlog_embed.remove_field(2)
        modlog_channel: List[GuildModLog] = await GuildModLog.get_by(guild_id=actor.guild.id) if guild_override is None else \
            await GuildModLog.get_by(guild_id=guild_override)
        if orig_channel is not None:
            await orig_channel.send(embed=modlog_embed)
        if len(modlog_channel) != 0:
            if global_modlog:
                channel = self.bot.get_guild(actor.guild.id if guild_override is None else guild_override). \
                    get_channel(modlog_channel[0].modlog_channel)
                if channel is not None and channel != orig_channel:  # prevent duplicate embeds
                    try:
                        await channel.send(embed=modlog_embed)
                    except discord.Forbidden as e:
                        DOZER_LOGGER.warning(
                            f"Unable to send modlog in guild \"{channel.guild}\" ({channel.guild.id}) reason {e}")
        else:
            if orig_channel is not None:
                await orig_channel.send("Please configure modlog channel to enable modlog functionality")

    @staticmethod
    async def perm_override(member: Member, **overwrites):
        """Applies the given overrides to the given member in their guild."""
        for channel in member.guild.channels:

            overwrite: PermissionOverwrite = channel.overwrites_for(member)
            if channel.permissions_for(member.guild.me).manage_roles:
                overwrite.update(**overwrites)
                try:
                    await channel.set_permissions(target=member, overwrite=None if overwrite.is_empty() else overwrite)
                except discord.Forbidden as e:
                    DOZER_LOGGER.error(
                        f"Failed to catch missing perms in {channel} ({channel.id}) Guild: {channel.guild.id}; Error: {e}")

    hm_regex: re.Pattern = re.compile(
        r"((?P<years>\d+)y)?((?P<months>\d+)M)?((?P<weeks>\d+)w)?((?P<days>\d+)d)?((?P<hours>\d+)h)?((?P<minutes>\d+)m)?(("
        r"?P<seconds>\d+)s)?")

    def hm_to_seconds(self, hm_str: str) -> int:
        """Converts an hour-minute string to seconds. For example, '1h15m' returns 4500"""
        matches: Dict[str, str] = re.match(self.hm_regex, hm_str).groupdict()
        years: int = int(matches.get('years') or 0)
        months: int = int(matches.get('months') or 0)
        weeks: int = int(matches.get('weeks') or 0)
        days: int = int(matches.get('days') or 0)
        hours: int = int(matches.get('hours') or 0)
        minutes: int = int(matches.get('minutes') or 0)
        seconds: int = int(matches.get('seconds') or 0)
        val: int = int((years * 3.154e+7) + (months * 2.628e+6) + (weeks * 604800) + (days * 86400) + (hours * 3600) + (minutes * 60) + seconds)
        # Make sure it is a positive number, and it doesn't exceed the max 32-bit int
        # Wait so dozer is going to die at 03:14:07 on Tuesday, 19 January 2038, well I guess that's someone else's problem.
        # (yes right now its probably because of a discord non-compatibility, but once they support it we should probably fix it)
        return max(0, min(2147483647, val))

    async def start_punishment_timers(self):
        """Starts all punishment timers"""
        q: List[PunishmentTimerRecords] = await PunishmentTimerRecords.get_by()  # no filters: all
        for r in q:
            guild: Guild = self.bot.get_guild(r.guild_id)
            actor: Member = guild.get_member(r.actor_id)
            target: Member = guild.get_member(r.target_id)
            orig_channel: discord.TextChannel = self.bot.get_channel(r.orig_channel_id)
            punishment_type: int = r.type_of_punishment
            reason: str = r.reason or ""
            seconds = int(max(r.target_ts - time.time(), 0.01))
            await PunishmentTimerRecords.delete(id=r.id)
            self.bot.loop.create_task(
                self.punishment_timer(seconds, target, PunishmentTimerRecords.type_map[punishment_type], reason, actor,
                                      orig_channel))
            getLogger('dozer').info(
                f"Restarted {PunishmentTimerRecords.type_map[punishment_type].__name__} of {target} in {guild}")

    async def restart_all_timers(self):
        """Restarts all timers"""
        DOZER_LOGGER.info("Restarting all timers")
        for timer in self.punishment_timer_tasks:
            timer: asyncio.Task
            DOZER_LOGGER.info(f"Stopping \"{timer.get_name()}\"")
        for timer in self.punishment_timer_tasks:
            timer.cancel()
        self.punishment_timer_tasks = []
        await self.start_punishment_timers()

    async def punishment_timer(self, seconds: int, target: Member, punishment: Type[Union["Deafen", "Mute"]], reason: str,
                               actor: Member, orig_channel=None,
                               global_modlog: bool = True):
        """Asynchronous task that sleeps for a set time to unmute/undeafen a member for a set period of time."""

        # Add this task to the list of active timer tasks
        asyncio.current_task().set_name(f"PunishmentTimer for {target}")
        self.punishment_timer_tasks.append(asyncio.current_task())

        DOZER_LOGGER.info(f"Starting{' self' if not global_modlog else ''} {punishment.__name__} timer of \"{target}\" in \"{target.guild}\" will "
                          f"expire in {seconds} seconds")

        if seconds == 0:
            return

        # register the timer
        ent: PunishmentTimerRecords = PunishmentTimerRecords(
            guild_id=target.guild.id,
            actor_id=actor.id,
            target_id=target.id,
            orig_channel_id=orig_channel.id if orig_channel else 0,
            type_of_punishment=punishment.type,
            reason=reason,
            target_ts=int(seconds + time.time()),
            self_inflicted=not global_modlog
        )
        await ent.update_or_add()

        await asyncio.sleep(seconds)

        user: List[Union[Deafen, Mute]] = await punishment.get_by(member_id=target.id)
        if len(user) != 0:
            await self.mod_log(actor=actor,
                               action="un" + punishment.past_participle,
                               target=target,
                               reason=reason,
                               orig_channel=orig_channel,
                               embed_color=discord.Color.green(),
                               global_modlog=global_modlog)

            self.punishment_timer_tasks.remove(asyncio.current_task())
            self.bot.loop.create_task(coro=punishment.finished_callback(self, target))
        if ent:
            await PunishmentTimerRecords.delete(guild_id=target.guild.id, target_id=target.id,
                                                type_of_punishment=punishment.type)

    @staticmethod
    async def _check_links_warn(msg: Message, role: Role):
        """Warns a user that they can't send links."""
        warn_msg: Message = await msg.channel.send(f"{msg.author.mention}, you need the `{role.name}` role to post links!")
        await asyncio.sleep(3)
        await warn_msg.delete()

    async def check_links(self, msg: Message):
        """Checks messages for the links role if necessary, then checks if the author is allowed to send links in the server"""
        if msg.guild is None or not isinstance(msg.author,
                                               Member) or not msg.guild.me.guild_permissions.manage_messages:
            return
        config = await self.links_config.query_one(guild_id=msg.guild.id)
        if config is None:
            return
        role = msg.guild.get_role(config.role_id)
        if role is None:
            return
        if role not in msg.author.roles and re.search("https?://", msg.content):
            await msg.delete()
            self.bot.loop.create_task(self._check_links_warn(msg, role))
            return True
        return False

    async def run_cross_ban(self, ctx: DozerContext, user: User, reason: str) -> List[Guild]:
        """Checks for guilds that are subscribed to the banned members guild"""
        subscriptions: List[CrossBanSubscriptions] = await CrossBanSubscriptions.get_by(subscription_id=ctx.guild.id)
        bans: List[Guild] = []
        for subscription in subscriptions:
            sub_guild: Guild = self.bot.get_guild(subscription.subscriber_id)
            if sub_guild:
                modlog_channel: List[GuildModLog] = await GuildModLog.get_by(guild_id=sub_guild.id)
                try:
                    await sub_guild.ban(user, reason=f"User Cross Banned from \"{ctx.guild}\" for: {reason}")
                    if modlog_channel:
                        await self.mod_log(actor=ctx.message.author, action="crossbanned", target=user, reason=reason,
                                           dm=False,
                                           guild_override=sub_guild.id,
                                           extra_fields=[
                                               {"name": "Origin Guild", "value": f"**{ctx.guild}** ({ctx.guild.id})",
                                                "inline": False}])
                except discord.Forbidden:
                    continue

                bans.append(sub_guild)

        return bans

    """=== context-free backend functions ==="""

    async def _mute(self, member: Member, reason: str = "No reason provided", seconds: int = 0,
                    actor: Member = None, orig_channel=None):
        """Mutes a user.
        member: the member to be muted
        reason: a reason string without a time specifier
        seconds: a duration of time for the mute to be applied. If 0, then the mute is indefinite. Do not set negative durations.
        actor: the acting user who requested the mute
        orig_channel: the channel of the request origin
        """
        results = await Mute.get_by(guild_id=member.guild.id, member_id=member.id)
        if results:
            await PunishmentTimerRecords.delete(target_id=member.id, guild_id=member.guild.id, type_of_punishment=Mute.type)
            await self.restart_all_timers()
            self.bot.loop.create_task(
                self.punishment_timer(seconds, member, Mute, reason, actor or member.guild.me, orig_channel=orig_channel))
            return False  # member already muted, edit preexisting record
        else:
            user = Mute(member_id=member.id, guild_id=member.guild.id)
            await user.update_or_add()
            await self.perm_override(member, send_messages=False, add_reactions=False, speak=False, stream=False)

            self.bot.loop.create_task(
                self.punishment_timer(seconds, member, Mute, reason, actor or member.guild.me,
                                      orig_channel=orig_channel))
            return True

    async def _unmute(self, member: Member):
        """Unmutes a user."""
        results = await Mute.get_by(guild_id=member.guild.id, member_id=member.id)
        if results:
            await Mute.delete(member_id=member.id, guild_id=member.guild.id)
            await PunishmentTimerRecords.delete(target_id=member.id, guild_id=member.guild.id,
                                                type_of_punishment=Mute.type)
            await self.perm_override(member, send_messages=None, add_reactions=None, speak=None)
            await self.restart_all_timers()
            return True
        else:
            return False  # member not muted

    async def _deafen(self, member: Member, reason: str = "No reason provided", seconds: int = 0,
                      self_inflicted: bool = False, actor=None,
                      orig_channel=None):
        """Deafens a user.
        member: the member to be deafened
        reason: a reason string without a time specifier
        seconds: a duration of time for the mute to be applied. If 0, then the mute is indefinite. Do not set negative durations.
        self_inflicted: specifies if the deafen is a self-deafen
        actor: the acting user who requested the mute
        orig_channel: the channel of the request origin
        """
        results = await Deafen.get_by(guild_id=member.guild.id, member_id=member.id)
        if results:
            await PunishmentTimerRecords.delete(target_id=member.id, guild_id=member.guild.id, type_of_punishment=Deafen.type)

            await self.restart_all_timers()
            self.bot.loop.create_task(
                self.punishment_timer(seconds, member,
                                      Deafen,
                                      reason,
                                      actor or member.guild.me,
                                      orig_channel=orig_channel,
                                      global_modlog=not self_inflicted))
            return False
        else:
            user = Deafen(member_id=member.id, guild_id=member.guild.id, self_inflicted=self_inflicted)
            await user.update_or_add()
            await self.perm_override(member, read_messages=False)

            if self_inflicted and seconds == 0:
                seconds = 30  # prevent lockout in case of bad argument
            self.bot.loop.create_task(
                self.punishment_timer(seconds, member,
                                      punishment=Deafen,
                                      reason=reason,
                                      actor=actor or member.guild.me,
                                      orig_channel=orig_channel,
                                      global_modlog=not self_inflicted))
            return True

    async def _undeafen(self, member: Member):
        """Undeafens a user."""
        results = await Deafen.get_by(guild_id=member.guild.id, member_id=member.id)
        if results:
            await self.perm_override(member=member, read_messages=None)
            await PunishmentTimerRecords.delete(target_id=member.id, guild_id=member.guild.id,
                                                type_of_punishment=Deafen.type)
            await self.restart_all_timers()
            await Deafen.delete(member_id=member.id, guild_id=member.guild.id)
            truths = [True, results[0].self_inflicted]
            return truths
        else:
            return [False]

    """=== Event handlers ==="""

    @Cog.listener('on_ready')
    async def on_ready(self):
        """Restore punishment timers on bot startup and trigger the nm purge cycle"""
        await self.start_punishment_timers()
        await self.nm_kick.start()

    @Cog.listener('on_member_join')
    async def on_member_join(self, member: Member):
        """Logs that a member joined."""
        users = await Mute.get_by(guild_id=member.guild.id, member_id=member.id)
        if users:
            await self.perm_override(member, add_reactions=False, send_messages=False)
        users = await Deafen.get_by(guild_id=member.guild.id, member_id=member.id)
        if users:
            await self.perm_override(member, read_messages=False)

    @Cog.listener('on_message')
    async def on_message(self, message: Message):
        """Check things when messages come in."""
        if message.author.bot or message.guild is None or not message.guild.me.guild_permissions.manage_roles:
            return
        if await self.check_links(message):
            return
        config = await GuildNewMember.get_by(guild_id=message.guild.id)
        ctx = await self.bot.get_context(message)
        if len(config) != 0:
            config = config[0]
            string = config.message
            content = message.content.casefold()
            if string not in content:
                return
            channel = config.channel_id
            role_id = config.role_id
            if message.channel.id != channel:
                return
            if config.require_team:
                teams = await TeamNumbers.get_by(user_id=message.author.id)
                if len(teams) == 0:
                    if ctx.prefix is None:
                        ctx.prefix = self.bot.config['prefix']
                    await message.reply(f"You must set a team number first. ex: `{ctx.prefix}setteam frc 0`")
                    return

            custom_log_config = await CustomJoinLeaveMessages.get_by(guild_id=message.guild.id)

            await message.author.add_roles(message.guild.get_role(role_id))
            if custom_log_config[0].send_on_verify:
                await send_log(member=message.author)

    @Cog.listener('on_message_edit')
    async def on_message_edit(self, before: Message, after: Message):
        """Checks for links"""
        await self.check_links(after)

    """=== Direct moderation commands ==="""

    @command()
    @has_permissions(kick_members=True)
    async def warn(self, ctx: DozerContext, member: Member, *, reason: str):
        """Sends a message to the mod log specifying the member has been warned without punishment."""
        orig_channel = ctx.interaction.followup if ctx.interaction else ctx.channel
        await self.mod_log(actor=ctx.author, action="warned", target=member, orig_channel=orig_channel, reason=reason)

    warn.example_usage = """
    `{prefix}`warn @user reason - warns a user for "reason"
    """

    @command()
    @has_permissions(kick_members=True)
    async def customlog(self, ctx: DozerContext, *, reason: str):
        """Sends a message to the mod log with custom text."""
        orig_channel = ctx.interaction.followup if ctx.interaction else ctx.channel
        await self.mod_log(actor=ctx.author, action="", target=None, orig_channel=orig_channel, reason=reason,
                           embed_color=discord.Color(0xFFC400))

    customlog.example_usage = """
    `{prefix}`customlog reason - warns a user for "reason"
    """

    @command()
    @has_permissions(manage_permissions=True)
    @bot_has_permissions(manage_permissions=True)
    async def timeout(self, ctx: DozerContext, duration: float):
        """Set a timeout (no sending messages or adding reactions) on the current channel."""
        results: List[MemberRole] = await MemberRole.get_by(guild_id=ctx.guild.id)
        settings: MemberRole
        if len(results) == 0:
            settings = MemberRole(guild_id=ctx.guild.id, member_role=MemberRole.nullify)
            await settings.update_or_add()
        else:
            settings = results[0]
        # None-safe - nonexistent or non-configured role return None
        member_role = ctx.guild.get_role(settings.member_role)
        if member_role is not None:
            targets = {member_role}
        else:
            await ctx.send(
                '{0.author.mention}, the members role has not been configured. This may not work as expected. Use '
                '`{0.prefix}help memberconfig` to see how to set this up.'.format(
                    ctx))
            targets: Set[Role] = set(sorted(ctx.guild.roles)[:ctx.author.top_role.position])

        to_restore: List[Tuple[Union[Role, ClientUser, Member], PermissionOverwrite]] = \
            [(target, ctx.channel.overwrites_for(target)) for target in targets]
        for target, overwrite in to_restore:
            new_overwrite: discord.PermissionOverwrite = discord.PermissionOverwrite.from_pair(*overwrite.pair())
            new_overwrite.update(send_messages=False, add_reactions=False)
            await ctx.channel.set_permissions(target, overwrite=new_overwrite)

        for allow_target in (ctx.me, ctx.author):
            overwrite = ctx.channel.overwrites_for(allow_target)
            new_overwrite: discord.PermissionOverwrite = discord.PermissionOverwrite.from_pair(*overwrite.pair())
            new_overwrite.update(send_messages=True)
            await ctx.channel.set_permissions(allow_target, overwrite=new_overwrite)
            to_restore.append((allow_target, overwrite))

        e = Embed(title='Timeout - {}s'.format(duration), description='This channel has been timed out.',
                  color=discord.Color.blue())
        e.set_author(name=escape_markdown(ctx.author.display_name), icon_url=ctx.author.avatar.replace(format='png', size=32))
        msg = await ctx.send(embed=e)

        await asyncio.sleep(duration)

        for target, overwrite in to_restore:
            if all(permission is None for _, permission in overwrite):
                await ctx.channel.set_permissions(target, overwrite=None)
            else:
                await ctx.channel.set_permissions(target, overwrite=overwrite)

        e.description = 'The timeout has ended.'
        await msg.edit(embed=e)

    timeout.example_usage = """
    `{prefix}timeout 60` - prevents sending messages in this channel for 1 minute (60s)
    """

    @command(aliases=["purge"])
    @has_permissions(manage_messages=True)
    @bot_has_permissions(manage_messages=True, read_message_history=True)
    async def prune(self, ctx: DozerContext, target: typing.Optional[Member], num: int):
        """Bulk delete a set number of messages from the current channel."""
        await ctx.defer()

        def check_target(message: Message) -> bool:
            if target is None:
                return True
            else:
                return message.author == target

        try:
            msg: Message = await ctx.message.channel.fetch_message(num)
            deleted: List[Message] = await ctx.message.channel.purge(after=msg, limit=MAX_PURGE, check=check_target)
            await ctx.send(
                f"Deleted {len(deleted)} messages under request of {ctx.message.author.mention}",
                delete_after=5)
        except discord.NotFound:
            if num > MAX_PURGE:
                await ctx.send("Message cannot be found or you're trying to purge too many messages.")
                return
            deleted: List[Message] = await ctx.message.channel.purge(limit=num + 1, check=check_target)
            await ctx.send(
                f"Deleted {len(deleted) - 1} messages under request of {ctx.message.author.mention}",
                delete_after=5)

    prune.example_usage = """
    `{prefix}prune 10` - Delete the last 10 messages in the current channel.
    `{prefix}prune 786324930378727484` - Deletes all messages up to that message ID
    """

    @command()
    @guild_only()
    @has_permissions(manage_roles=True)
    async def punishments(self, ctx: DozerContext):
        """List currently active mutes and deafens in a guild"""
        punishments: List[PunishmentTimerRecords] = await PunishmentTimerRecords.get_by(guild_id=ctx.guild.id)
        deafen_records: List[Deafen] = await Deafen.get_by(guild_id=ctx.guild.id)
        self_inflicted: List[int] = [record.member_id for record in deafen_records if record.self_inflicted]
        deafens: List[PunishmentTimerRecords] = [punishment for punishment in punishments if
                                                 punishment.type_of_punishment == 2 and punishment.target_id not in self_inflicted]
        self_deafens: List[PunishmentTimerRecords] = [punishment for punishment in punishments if
                                                      punishment.type_of_punishment == 2 and punishment.target_id in self_inflicted]
        mutes: List[PunishmentTimerRecords] = [punishment for punishment in punishments if punishment.type_of_punishment == 1]
        embed: Embed = Embed(title=f"Active punishments in {ctx.guild}", color=blurple)
        embed.set_footer(text='Triggered by ' + ctx.author.display_name)

        def get_mention(target_id: int) -> str:
            member: Member = ctx.guild.get_member(target_id)
            if member:
                return member.mention
            else:
                return "**Member left**"

        def get_name(target_id) -> str:
            user: User = ctx.bot.get_user(target_id)
            if user:
                return str(user)
            else:
                return "**Unknown#NONE**"

        for field_number, punishments in enumerate(chunk(deafens, 3)):
            embed.add_field(name=f"Deafens - {len(deafens)}", value='\n-\n'.join(
                f"{get_mention(punishment.target_id)} ({get_name(punishment.target_id)} | {punishment.target_id}) "
                f"\nExpires: <t:{round(punishment.target_ts)}:R> Reason: {punishment.reason}"
                for punishment in punishments) or 'None', inline=False)

        for field_number, punishments in enumerate(chunk(mutes, 3)):
            embed.add_field(name=f"Mutes - {len(mutes)}", value='\n-\n'.join(
                f"{get_mention(punishment.target_id)} ({get_name(punishment.target_id)} | {punishment.target_id}) "
                f"\nExpires: <t:{round(punishment.target_ts)}:R> Reason: {punishment.reason}"
                for punishment in punishments) or 'None', inline=False)

        for field_number, punishments in enumerate(chunk(self_deafens, 3)):
            embed.add_field(name=f"Self Deafens - {len(self_deafens)}", value='\n-\n'.join(
                f"{get_mention(punishment.target_id)} ({get_name(punishment.target_id)} | {punishment.target_id}) "
                f"\nExpires: <t:{round(punishment.target_ts)}:R> Reason: {punishment.reason}"
                for punishment in punishments) or 'None', inline=False)

        await ctx.send(embed=embed)

    punishments.example_usage = """
    `{prefix}punishments:` Lists currently active punishments in current guild
    """

    @command()
    @has_permissions(ban_members=True)
    @bot_has_permissions(ban_members=True)
    async def ban(self, ctx: DozerContext, user_mention: User, *, reason: str = "No reason provided"):
        """Bans the user mentioned."""
        orig_channel = ctx.interaction.followup if ctx.interaction else ctx.channel
        await self.mod_log(actor=ctx.author, action="banned", target=user_mention, reason=reason,
                           orig_channel=orig_channel, dm=False)
        cross_guilds = await self.run_cross_ban(ctx, user_mention, reason)
        extra_fields = [{"name": "Origin Guild", "value": f"**{ctx.guild}** ({ctx.guild.id})", "inline": False}]
        for field_number, guilds in enumerate(chunk(cross_guilds, 10)):
            extra_fields.append(
                {"name": "Cross Banned From", "value": '\n'.join(f"**{guild}** ({guild.id})" for guild in guilds),
                 "inline": False})
        await self.mod_log(actor=ctx.author, action="banned", target=user_mention, reason=reason, global_modlog=False,
                           extra_fields=extra_fields)
        await ctx.guild.ban(user_mention, reason=reason)

    ban.example_usage = """
    `{prefix}ban @user reason - ban @user for a given (optional) reason
    """

    @command()
    @has_permissions(ban_members=True)
    @bot_has_permissions(ban_members=True)
    async def unban(self, ctx: DozerContext, user_mention: User, *, reason: str = "No reason provided"):
        """Unbans the user mentioned."""
        orig_channel = ctx.interaction.followup if ctx.interaction else ctx.channel
        await ctx.guild.unban(user_mention, reason=reason)
        await self.mod_log(actor=ctx.author, action="unbanned", target=user_mention, reason=reason,
                           orig_channel=orig_channel, embed_color=discord.Color.green())

    unban.example_usage = """
    `{prefix}unban user_id reason - unban the user corresponding to the ID for a given (optional) reason
    """

    @command()
    @has_permissions(kick_members=True)
    @bot_has_permissions(kick_members=True)
    async def kick(self, ctx: DozerContext, user_mention: User, *, reason: str = "No reason provided"):
        """Kicks the user mentioned."""
        orig_channel = ctx.interaction.followup if ctx.interaction else ctx.channel
        await self.mod_log(actor=ctx.author, action="kicked", target=user_mention, reason=reason,
                           orig_channel=orig_channel)
        await ctx.guild.kick(user_mention, reason=reason)

    kick.example_usage = """
    `{prefix}kick @user reason - kick @user for a given (optional) reason
    """

    @command()
    @has_permissions(manage_roles=True)
    @bot_has_permissions(manage_permissions=True)
    async def mute(self, ctx: DozerContext, member_mentions: Member, *, reason: str = "No reason provided"):
        """Mute a user to prevent them from sending messages"""
        orig_channel = ctx.interaction.followup if ctx.interaction else ctx.channel
        async with ctx.typing():
            seconds = self.hm_to_seconds(reason)
            reason = self.hm_regex.sub("", reason) or "No reason provided"
            if await self._mute(member_mentions, reason=reason, seconds=seconds, actor=ctx.author,
                                orig_channel=ctx.channel):
                await self.mod_log(ctx.author, "muted", member_mentions, reason, orig_channel, discord.Color.red(),
                                   duration=datetime.timedelta(seconds=seconds))
            else:
                await ctx.send("Member was already muted! Updating duration and reason.")
                await self.mod_log(ctx.author, "muted", member_mentions, reason, orig_channel, discord.Color.red(),
                                   duration=datetime.timedelta(seconds=seconds), global_modlog=False, dm=False)

    mute.example_usage = """
    `{prefix}mute @user 1h reason` - mute @user for 1 hour for a given reason, the timing component (1h) and reason is optional.
    """

    @command()
    @has_permissions(manage_roles=True)
    @bot_has_permissions(manage_permissions=True)
    async def unmute(self, ctx: DozerContext, member_mentions: Member, *, reason="No reason provided"):
        """Unmute a user to allow them to send messages again."""
        orig_channel = ctx.interaction.followup if ctx.interaction else ctx.channel
        async with ctx.typing():
            if await self._unmute(member_mentions):
                await self.mod_log(actor=ctx.author, action="unmuted", target=member_mentions, reason=reason,
                                   orig_channel=orig_channel, embed_color=discord.Color.green())
            else:
                await ctx.send("Member is not muted!")

    unmute.example_usage = """
    `{prefix}unmute @user reason - unmute @user for a given (optional) reason
    """

    @command()
    @has_permissions(manage_roles=True)
    @bot_has_permissions(manage_permissions=True)
    async def deafen(self, ctx: DozerContext, member_mentions: Member, *, reason: str = "No reason provided"):
        """Deafen a user to prevent them from both sending messages but also reading messages."""
        orig_channel = ctx.interaction.followup if ctx.interaction else ctx.channel
        async with ctx.typing():
            seconds = self.hm_to_seconds(reason)
            reason = self.hm_regex.sub("", reason) or "No reason provided"
            if await self._deafen(member_mentions, reason, seconds=seconds, self_inflicted=False, actor=ctx.author,
                                  orig_channel=orig_channel):
                await self.mod_log(actor=ctx.author, action="deafened", target=member_mentions, reason=reason,
                                   orig_channel=orig_channel,
                                   embed_color=discord.Color.red(), duration=datetime.timedelta(seconds=seconds))
            else:
                await ctx.send("Member was already deafened! Updating duration and reason.")
                await self.mod_log(ctx.author, "deafened", member_mentions, reason, orig_channel, discord.Color.red(),
                                   duration=datetime.timedelta(seconds=seconds), global_modlog=False, dm=False)

    deafen.example_usage = """
    `{prefix}deafen @user 1h reason` - deafen @user for 1 hour for a given reason, the timing component (1h) is optional.
    """

    @command()
    @bot_has_permissions(manage_permissions=True)  # Once instance globally, don't wait instead throw exception
    @discord.ext.commands.max_concurrency(1, wait=False, per=discord.ext.commands.BucketType.default)
    @discord.ext.commands.cooldown(rate=10, per=2,
                                   type=discord.ext.commands.BucketType.guild)  # 10 seconds per 2 members in the guild
    async def selfdeafen(self, ctx: DozerContext, *, reason: str = "No reason provided"):
        """Deafen yourself for a given time period to prevent you from reading or sending messages."""
        orig_channel = ctx.interaction.followup if ctx.interaction else ctx.channel
        async with ctx.typing():
            seconds = self.hm_to_seconds(reason)
            reason = self.hm_regex.sub("", reason) or "No reason provided"
            if seconds < 300:
                raise BadArgument("You must self deafen yourself for at least 5 minutes!")
            if await self._deafen(ctx.author, reason, seconds=seconds, self_inflicted=True, actor=ctx.author,
                                  orig_channel=orig_channel):
                await self.mod_log(ctx.author, "deafened", ctx.author, reason, orig_channel, discord.Color.red(),
                                   global_modlog=False,
                                   duration=datetime.timedelta(seconds=seconds))
            else:
                await ctx.send("You are already deafened!")

    selfdeafen.example_usage = """
    `{prefix}selfdeafen time (1h5m, both optional) reason`: deafens you if you need to get work done
    """

    @command()
    @has_permissions(manage_roles=True)
    @bot_has_permissions(manage_permissions=True)
    async def undeafen(self, ctx: DozerContext, member_mentions: Member, *, reason: str = "No reason provided"):
        """Undeafen a user to allow them to see message and send message again."""
        orig_channel = ctx.interaction.followup if ctx.interaction else ctx.channel
        async with ctx.typing():
            result = await self._undeafen(member_mentions)
            if result[0]:
                await self.mod_log(actor=ctx.author, action="undeafened", target=member_mentions, reason=reason,
                                   orig_channel=orig_channel, embed_color=discord.Color.green(),
                                   global_modlog=not result[1])
            else:
                await ctx.send("Member is not deafened!")

    undeafen.example_usage = """
    `{prefix}undeafen @user reason - undeafen @user for a given (optional) reason
    """

    @command()
    async def voicekick(self, ctx: DozerContext, member: Member, reason: str = "No reason provided"):
        """Kick a user from voice chat. This is most useful if their perms to rejoin have already been removed."""
        async with ctx.typing():
            if member.voice is None:
                await ctx.send("User is not in a voice channel!")
                return
            if not member.voice.channel.permissions_for(ctx.author).move_members:
                await ctx.send("You do not have permission to do this!")
                return
            if not member.voice.channel.permissions_for(ctx.me).move_members:
                await ctx.send("I do not have permission to do this!")
                return
            await member.edit(voice_channel=None, reason=reason)
            await ctx.send(f"{member} has been kicked from voice chat.")

    voicekick.example_usage = """
    `{prefix}voicekick @user reason` - kick @user out of voice
    """

    @has_permissions(kick_members=True)
    @bot_has_permissions(kick_members=True)
    @command()
    async def purgenm(self, ctx: DozerContext):
        """Manually run a new member purge"""
        memcount = await self.nm_kick_internal(guild=ctx.guild)
        await ctx.send(f"Kicked {memcount} members due to inactivity!")

    """=== Configuration commands ==="""

    @command()
    @has_permissions(administrator=True)
    async def modlogconfig(self, ctx: DozerContext, channel_mentions: discord.TextChannel):
        """Set the modlog channel for a server by passing the channel id"""
        config = await GuildModLog.get_by(guild_id=ctx.guild.id)
        if len(config) != 0:
            config = config[0]
            config.name = ctx.guild.name
            config.modlog_channel = channel_mentions.id
        else:
            config = GuildModLog(guild_id=ctx.guild.id, modlog_channel=channel_mentions.id, name=ctx.guild.name)
        await config.update_or_add()
        await ctx.send(ctx.message.author.mention + ', modlog settings configured!')

    modlogconfig.example_usage = """
    `{prefix}modlogconfig #join-leave-logs` - set a channel named #join-leave-logs to log joins/leaves 
    """

    @command()
    @has_permissions(manage_guild=True)
    async def verifymember(self, ctx, member: Member):
        """Command to verify a member who may not have a team number set, or who hasn't sent the required
        verification message. """
        config = await GuildNewMember.get_by(guild_id=ctx.guild.id)
        if len(config) != 0:
            role_id = config[0].role_id
            role = ctx.guild.get_role(role_id)
            if role in member.roles:
                await ctx.send("Member is already verified. ")
                return

            await member.add_roles(role)

            custom_join_config = await CustomJoinLeaveMessages.get_by(guild_id=member.guild.id)
            if custom_join_config[0].send_on_verify:
                await send_log(member=member)
            await ctx.send(f"Member verified on request of {ctx.author.display_name}")

    @command()
    @has_permissions(administrator=True)
    async def nmconfig(self, ctx: DozerContext, channel_mention: discord.TextChannel, role: Role, *, message,
                       requireteam=None):
        """Sets the config for the new members channel"""
        config = await GuildNewMember.get_by(guild_id=ctx.guild.id)
        if len(config) != 0:
            config = config[0]
            config.channel_id = channel_mention.id
            config.role_id = role.id
            config.require_team = requireteam
            config.message = message.casefold()

        else:
            config = GuildNewMember(guild_id=ctx.guild.id, channel_id=channel_mention.id, role_id=role.id,
                                    message=message.casefold(), require_team=requireteam)
        await config.update_or_add()

        role_name = role.name
        await ctx.send(
            "New Member Channel configured as: {channel}. Role configured as: {role}. Team numbers required: "
            "{required}. Message: {message}".format(
                channel=channel_mention.name, role=role_name, required=requireteam, message=message))

    nmconfig.example_usage = """
    `{prefix}nmconfig #new_members Member I have read the rules and regulations` - Configures the #new_members channel 
    so if someone types "I have read the rules and regulations" it assigns them the Member role. 
    """

    @command()
    @has_permissions(administrator=True)
    async def nmpurgeconfig(self, ctx: DozerContext, role: Role, days: int):
        """Sets the config for the new members purge"""
        config = NewMemPurgeConfig(guild_id=ctx.guild.id, member_role=role.id, days=days)
        await config.update_or_add()

        await ctx.send("Settings saved!")

    nmpurgeconfig.example_usage = """
    `{prefix}nmpurgeconfig Members 90: Kicks everyone who doesn't have the members role 90 days after they join.
    """

    @command()
    @has_permissions(administrator=True)
    async def memberconfig(self, ctx: DozerContext, *, member_role: Role):
        """
        Set the member role for the guild.
        The member role is the role used for the timeout command. It should be a role that all members of the server have.
        """
        if member_role >= ctx.author.top_role:
            raise BadArgument('member role cannot be higher than your top role!')

        settings = await MemberRole.get_by(guild_id=ctx.guild.id)
        if len(settings) == 0:
            settings = MemberRole(guild_id=ctx.guild.id, member_role=member_role.id)
        else:
            settings = settings[0]
            settings.member_role = member_role.id
        await settings.update_or_add()
        await ctx.send('Member role set as `{}`.'.format(member_role.name))

    memberconfig.example_usage = """
    `{prefix}memberconfig Members` - set a role called "Members" as the member role
    `{prefix}memberconfig @everyone` - set the default role as the member role
    `{prefix}memberconfig everyone` - set the default role as the member role (ping-safe)
    `{prefix}memberconfig @ everyone` - set the default role as the member role (ping-safe)
    `{prefix}memberconfig @.everyone` - set the default role as the member role (ping-safe)
    `{prefix}memberconfig @/everyone` - set the default role as the member role (ping-safe)
    """

    @command()
    @has_permissions(administrator=True)
    @bot_has_permissions(manage_messages=True)
    async def linkscrubconfig(self, ctx: DozerContext, *, link_role: Role):
        """
        Set a role that users must have in order to post links.
        This accepts the safe default role conventions that the memberconfig command does.
        """
        if link_role >= ctx.author.top_role:
            raise BadArgument('Link role cannot be higher than your top role!')
        settings: GuildMessageLinks
        results: List[GuildMessageLinks] = await GuildMessageLinks.get_by(guild_id=ctx.guild.id)
        if len(results) == 0:
            settings = GuildMessageLinks(guild_id=ctx.guild.id, role_id=link_role.id)
        else:
            settings = results[0]
            settings.role_id = link_role.id
        await settings.update_or_add()
        self.links_config.invalidate_entry(guild_id=ctx.guild.id)
        await ctx.send(f'Link role set as `{link_role.name}`.')

    linkscrubconfig.example_usage = """
    `{prefix}linkscrubconfig Links` - set a role called "Links" as the link role
    `{prefix}linkscrubconfig @everyone` - set the default role as the link role
    `{prefix}linkscrubconfig everyone` - set the default role as the link role (ping-safe)
    `{prefix}linkscrubconfig @ everyone` - set the default role as the link role (ping-safe)
    `{prefix}linkscrubconfig @.everyone` - set the default role as the link role (ping-safe)
    `{prefix}linkscrubconfig @/everyone` - set the default role as the link role (ping-safe)
    """

    @group(invoke_without_command=True)
    @has_permissions(manage_messages=True)
    async def crossbans(self, ctx: DozerContext):
        """Cross ban"""
        subscriptions = await CrossBanSubscriptions.get_by(subscriber_id=ctx.guild.id)
        subscribers = await CrossBanSubscriptions.get_by(subscription_id=ctx.guild.id)
        embed = Embed(title="Cross ban subscriptions", color=blurple)
        for field_number, target_ids in enumerate(chunk(subscriptions, 10)):
            embed.add_field(name='Subscriptions',
                            value='\n'.join(f"{self.bot.get_guild(sub_id.subscription_id)} | {sub_id.subscription_id}"
                                            for sub_id in target_ids) or 'None', inline=False)
        for field_number, target_ids in enumerate(chunk(subscribers, 10)):
            embed.add_field(name='Subscribers',
                            value='\n'.join(f"{self.bot.get_guild(sub_id.subscriber_id)} | {sub_id.subscriber_id}"
                                            for sub_id in target_ids) or 'None', inline=False)
        embed.set_footer(text='Triggered by ' + ctx.author.display_name)

        await ctx.send(embed=embed)

    @crossbans.command()
    @has_permissions(manage_messages=True)
    async def view_subs(self, ctx: DozerContext):
        """View crossban subscriptions for the current server"""
        await self.crossbans(ctx)

    @crossbans.command()
    @has_permissions(administrator=True)
    @bot_has_permissions(ban_members=True)
    async def subscribe(self, ctx: DozerContext, guild_id):
        """Subscribe to a guild to cross ban from"""
<<<<<<< HEAD
        guild: Optional[Guild] = self.bot.get_guild(guild_id)
=======
        guild_id = int(guild_id)
        guild = self.bot.get_guild(guild_id)
>>>>>>> 2f882c2b
        if guild:
            subscription: CrossBanSubscriptions = CrossBanSubscriptions(
                subscriber_id=ctx.guild.id,
                subscription_id=guild.id
            )
            await subscription.update_or_add()
            embed: Embed = Embed(title='Success!',
                                 description=f"**{ctx.guild}** is now subscribed to receive crossbans from **{guild}**",
                                 color=blurple)
            embed.set_footer(text='Triggered by ' + ctx.author.display_name)
            await ctx.send(embed=embed)
        else:
            raise BadArgument("Dozer could not find that guild! Make sure that dozer is in that guild!")

    @crossbans.command()
    @has_permissions(administrator=True)
    async def unsubscribe(self, ctx: DozerContext, guild_id):
        """Remove cross ban subscription"""
        guild_id = int(guild_id)
        result = await CrossBanSubscriptions.delete(
            subscriber_id=ctx.guild.id,
            subscription_id=guild_id
        )

        if int(result.split(" ", 1)[1]) > 0:
            guild: Guild = self.bot.get_guild(guild_id)
            embed = Embed(title='Success!',
                          description=f"**{ctx.guild}** is no longer subscribed to receive crossbans from **{guild}**",
                          color=blurple)
            embed.set_footer(text='Triggered by ' + ctx.author.display_name)
            await ctx.send(embed=embed)
        else:
            raise BadArgument("Dozer could not find a subscription to that guild!")


class Mute(db.DatabaseTable):
    """Holds mute info"""
    type = 1
    past_participle = "muted"
    finished_callback = Moderation._unmute
    __tablename__ = 'mutes'
    __uniques__ = 'guild_id, member_id'

    @classmethod
    async def initial_create(cls):
        """Create the table in the database"""
        async with db.Pool.acquire() as conn:
            await conn.execute(f"""
            CREATE TABLE {cls.__tablename__} (
            member_id bigint NOT NULL,
            guild_id bigint NOT NULL,
            PRIMARY KEY (member_id, guild_id)
            )""")

    def __init__(self, member_id: int, guild_id: int):
        super().__init__()
        self.member_id: int = member_id
        self.guild_id: int = guild_id

    @classmethod
    async def get_by(cls, **kwargs) -> List["Mute"]:
        results = await super().get_by(**kwargs)
        result_list = []
        for result in results:
            obj = Mute(member_id=result.get("member_id"), guild_id=result.get("guild_id"))
            result_list.append(obj)
        return result_list

    async def update_or_add(self):
        """Assign the attribute to this object, then call this method to either insert the object if it doesn't exist in
        the DB or update it if it does exist. It will update every column not specified in __uniques__."""
        # This is its own functions because all columns must be unique, which breaks the syntax of the other one
        keys = []
        values = []
        for var, value in self.__dict__.items():
            # Done so that the two are guaranteed to be in the same order, which isn't true of keys() and values()
            if value is not None:
                keys.append(var)
                values.append(value)
        async with db.Pool.acquire() as conn:
            statement = f"""
            INSERT INTO {self.__tablename__} ({", ".join(keys)})
            VALUES({','.join(f'${i + 1}' for i in range(len(values)))}) 
            """
            await conn.execute(statement, *values)


class Deafen(db.DatabaseTable):
    """Holds deafens"""
    type = 2
    __tablename__ = 'deafens'
    __uniques__ = 'member_id, guild_id'
    past_participle = "deafened"
    finished_callback = Moderation._undeafen

    @classmethod
    async def initial_create(cls):
        """Create the table in the database"""
        async with db.Pool.acquire() as conn:
            await conn.execute(f"""
            CREATE TABLE {cls.__tablename__} (
            member_id bigint NOT NULL,
            guild_id bigint NOT NULL,
            self_inflicted boolean NOT NULL,
            PRIMARY KEY (member_id, guild_id)
            )""")

    def __init__(self, member_id: int, guild_id: int, self_inflicted: bool):
        super().__init__()
        self.member_id: int = member_id
        self.guild_id: int = guild_id
        self.self_inflicted: bool = self_inflicted

    @classmethod
    async def get_by(cls, **kwargs) -> List["Deafen"]:
        results = await super().get_by(**kwargs)
        result_list = []
        for result in results:
            obj = Deafen(member_id=result.get("member_id"), guild_id=result.get("guild_id"),
                         self_inflicted=result.get("self_inflicted"))
            result_list.append(obj)
        return result_list


class GuildModLog(db.DatabaseTable):
    """Holds modlog info"""
    __tablename__ = 'modlogconfig'
    __uniques__ = 'guild_id'

    @classmethod
    async def initial_create(cls):
        """Create the table in the database"""
        async with db.Pool.acquire() as conn:
            await conn.execute(f"""
            CREATE TABLE {cls.__tablename__} (
            guild_id bigint PRIMARY KEY NOT NULL,
            modlog_channel bigint null,
            name varchar NOT NULL
            )""")

    def __init__(self, guild_id: int, modlog_channel: int, name: str):
        super().__init__()
        self.guild_id: int = guild_id
        self.modlog_channel: int = modlog_channel
        self.name: str = name

    @classmethod
    async def get_by(cls, **kwargs) -> List["GuildModLog"]:
        results = await super().get_by(**kwargs)
        result_list = []
        for result in results:
            obj = GuildModLog(guild_id=result.get("guild_id"), modlog_channel=result.get("modlog_channel"),
                              name=result.get("name"))
            result_list.append(obj)
        return result_list


class CrossBanSubscriptions(db.DatabaseTable):
    """Holds all cross ban subscriptions"""
    __tablename__ = 'cross_ban_subscriptions'
    __uniques__ = 'subscriber_id, subscription_id'

    @classmethod
    async def initial_create(cls):
        """Create the table in the database"""
        async with db.Pool.acquire() as conn:
            await conn.execute(f"""
            CREATE TABLE {cls.__tablename__}(
                subscriber_id bigint NOT NULL,
                subscription_id bigint NOT NULL,
                UNIQUE (subscriber_id, subscription_id)
            )""")

    def __init__(self, subscriber_id: int, subscription_id: int):
        self.subscriber_id: int = subscriber_id
        self.subscription_id: int = subscription_id

    @classmethod
    async def get_by(cls, **kwargs) -> List["CrossBanSubscriptions"]:
        results = await super().get_by(**kwargs)
        result_list = []
        for result in results:
            obj = CrossBanSubscriptions(subscriber_id=result.get("subscriber_id"),
                                        subscription_id=result.get("subscription_id"))
            result_list.append(obj)
        return result_list


class MemberRole(db.DatabaseTable):
    """Holds info on member roles used for timeouts"""
    __tablename__ = 'member_roles'
    __uniques__ = 'guild_id'

    @classmethod
    async def initial_create(cls):
        """Create the table in the database"""
        async with db.Pool.acquire() as conn:
            await conn.execute(f"""
            CREATE TABLE {cls.__tablename__} (
            guild_id bigint PRIMARY KEY NOT NULL,
            member_role bigint null
            )""")

    def __init__(self, guild_id: int, member_role: int = None):
        super().__init__()
        self.guild_id: int = guild_id
        self.member_role: int = member_role

    @classmethod
    async def get_by(cls, **kwargs) -> List["MemberRole"]:
        results = await super().get_by(**kwargs)
        result_list = []
        for result in results:
            obj = MemberRole(member_role=result.get("member_role"), guild_id=result.get("guild_id"))
            result_list.append(obj)
        return result_list


class NewMemPurgeConfig(db.DatabaseTable):
    """Holds info on member purge routines"""
    __tablename__ = 'member_purge_configs'
    __uniques__ = 'guild_id'

    @classmethod
    async def initial_create(cls):
        """Create the table in the database"""
        async with db.Pool.acquire() as conn:
            await conn.execute(f"""
            CREATE TABLE {cls.__tablename__} (
            guild_id bigint PRIMARY KEY NOT NULL,
            member_role bigint not null,
            days int not null
            )""")

    def __init__(self, guild_id: int, member_role: int, days: int):
        super().__init__()
        self.guild_id: int = guild_id
        self.member_role: int = member_role
        self.days: int = days

    @classmethod
    async def get_by(cls, **kwargs) -> List["NewMemPurgeConfig"]:
        results = await super().get_by(**kwargs)
        result_list = []
        for result in results:
            obj = NewMemPurgeConfig(member_role=result.get("member_role"),
                                    guild_id=result.get("guild_id"),
                                    days=result.get("days"))
            result_list.append(obj)
        return result_list


class GuildMessageLinks(db.DatabaseTable):
    """Contains information for link scrubbing"""
    __tablename__ = 'guild_msg_links'
    __uniques__ = 'guild_id'

    @classmethod
    async def initial_create(cls):
        """Create the table in the database"""
        async with db.Pool.acquire() as conn:
            await conn.execute(f"""
            CREATE TABLE {cls.__tablename__} (
            guild_id bigint PRIMARY KEY NOT NULL,
            role_id bigint null
            )""")

    def __init__(self, guild_id: int, role_id: int = None):
        super().__init__()
        self.guild_id: int = guild_id
        self.role_id: int = role_id

    @classmethod
    async def get_by(cls, **kwargs) -> List["GuildMessageLinks"]:
        results = await super().get_by(**kwargs)
        result_list = []
        for result in results:
            obj = GuildMessageLinks(guild_id=result.get("guild_id"), role_id=result.get("role_id"))
            result_list.append(obj)
        return result_list


class PunishmentTimerRecords(db.DatabaseTable):
    """Punishment Timer Records"""
    type_map = {p.type: p for p in (Mute, Deafen)}
    __tablename__ = 'punishment_timers'
    __uniques__ = 'id'

    @classmethod
    async def initial_create(cls):
        """Create the table in the database"""
        async with db.Pool.acquire() as conn:
            await conn.execute(f"""
            CREATE TABLE {cls.__tablename__} (
            id serial PRIMARY KEY NOT NULL,
            guild_id bigint NOT NULL,
            actor_id bigint NOT NULL,
            target_id bigint NOT NULL,
            orig_channel_id bigint null,
            type_of_punishment bigint NOT NULL,
            reason varchar null,
            target_ts bigint NOT NULL
            )""")

    def __init__(self, guild_id: int, actor_id: int, target_id: int, type_of_punishment: int, target_ts: int,
                 orig_channel_id: int = None, reason: Optional[str] = None, input_id: int = None, self_inflicted: bool = False):
        super().__init__()
        self.id: int = input_id
        self.guild_id: int = guild_id
        self.actor_id: int = actor_id
        self.target_id: int = target_id
        self.type_of_punishment: int = type_of_punishment
        self.target_ts: int = target_ts
        self.orig_channel_id: Optional[int] = orig_channel_id
        self.reason: Optional[str] = reason
        self.self_inflicted: bool = self_inflicted

    @classmethod
    async def get_by(cls, **kwargs) -> List["PunishmentTimerRecords"]:
        results = await super().get_by(**kwargs)
        result_list = []
        for result in results:
            obj = PunishmentTimerRecords(guild_id=result.get("guild_id"), actor_id=result.get("actor_id"),
                                         target_id=result.get("target_id"),
                                         type_of_punishment=result.get("type_of_punishment"),
                                         target_ts=result.get("target_ts"),
                                         orig_channel_id=result.get("orig_channel_id"), reason=result.get("reason"),
                                         input_id=result.get('id'), self_inflicted=result.get("self_inflicted"))
            result_list.append(obj)
        return result_list

    async def version_1(self):
        """DB migration v1"""
        async with db.Pool.acquire() as conn:
            await conn.execute(f"""
            ALTER TABLE {self.__tablename__} ADD self_inflicted bool NOT NULL DEFAULT false;
            """)

    __versions__ = [version_1]


async def setup(bot):
    """Adds the moderation cog to the bot."""
    await bot.add_cog(Moderation(bot))<|MERGE_RESOLUTION|>--- conflicted
+++ resolved
@@ -966,14 +966,10 @@
     @crossbans.command()
     @has_permissions(administrator=True)
     @bot_has_permissions(ban_members=True)
-    async def subscribe(self, ctx: DozerContext, guild_id):
+    async def subscribe(self, ctx: DozerContext, guild_id: str):
         """Subscribe to a guild to cross ban from"""
-<<<<<<< HEAD
-        guild: Optional[Guild] = self.bot.get_guild(guild_id)
-=======
-        guild_id = int(guild_id)
+        guild_id: int = int(guild_id)
         guild = self.bot.get_guild(guild_id)
->>>>>>> 2f882c2b
         if guild:
             subscription: CrossBanSubscriptions = CrossBanSubscriptions(
                 subscriber_id=ctx.guild.id,
