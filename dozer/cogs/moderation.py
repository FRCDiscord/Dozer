--- conflicted
+++ resolved
@@ -12,11 +12,7 @@
 from discord.ext import tasks, commands
 from discord.ext.commands import BadArgument, has_permissions, RoleConverter, guild_only
 
-<<<<<<< HEAD
 from dozer.context import DozerContext
-=======
-from ..Components.CustomJoinLeaveMessages import send_log
->>>>>>> 17079ad5
 from ._utils import *
 from .general import blurple
 from .. import db
@@ -79,16 +75,10 @@
         """Kicks new members"""
         await self.nm_kick_internal()
 
-<<<<<<< HEAD
     async def mod_log(self, actor: discord.Member, action: str, target: Union[discord.User, discord.Member, None],
                       reason, orig_channel=None,
                       embed_color=discord.Color.red(), global_modlog: bool = True, duration: bool = None,
-                      dm: bool = True, guild_override: int = None, extra_fields=None):
-=======
-    async def mod_log(self, actor: discord.Member, action: str, target: Union[discord.User, discord.Member, None], reason, orig_channel=None,
-                      embed_color=discord.Color.red(), global_modlog=True, duration=None,
-                      dm=True, guild_override: int = None, extra_fields=None, updated_by: discord.Member = None):
->>>>>>> 17079ad5
+                      dm: bool = True, guild_override: int = None, extra_fields=None, updated_by: discord.Member = None):
         """Generates a modlog embed"""
 
         if target is None:
@@ -155,13 +145,9 @@
                     DOZER_LOGGER.error(
                         f"Failed to catch missing perms in {channel} ({channel.id}) Guild: {channel.guild.id}; Error: {e}")
 
-<<<<<<< HEAD
-    hm_regex = re.compile(
-        r"((?P<weeks>\d+)w)?((?P<days>\d+)d)?((?P<hours>\d+)h)?((?P<minutes>\d+)m)?((?P<seconds>\d+)s)?")
-=======
+
     hm_regex = re.compile(r"((?P<years>\d+)y)?((?P<months>\d+)M)?((?P<weeks>\d+)w)?((?P<days>\d+)d)?((?P<hours>\d+)h)?((?P<minutes>\d+)m)?(("
                           r"?P<seconds>\d+)s)?")
->>>>>>> 17079ad5
 
     def hm_to_seconds(self, hm_str: str):
         """Converts an hour-minute string to seconds. For example, '1h15m' returns 4500"""
@@ -177,11 +163,6 @@
         # Make sure it is a positive number, and it doesn't exceed the max 32-bit int
         return max(0, min(2147483647, val))
 
-<<<<<<< HEAD
-    async def punishment_timer(self, seconds: int, target: discord.Member, punishment, reason: str,
-                               actor: discord.Member, orig_channel=None,
-                               global_modlog: bool = True):
-=======
     async def start_punishment_timers(self):
         """Starts all punishment timers"""
         q = await PunishmentTimerRecords.get_by()  # no filters: all
@@ -192,12 +173,13 @@
             orig_channel = self.bot.get_channel(r.orig_channel_id)
             punishment_type = r.type_of_punishment
             reason = r.reason or ""
-            seconds = max(int(r.target_ts - time.time()), 1)
-            self_inflicted = r.self_inflicted
+            seconds = max(int(r.target_ts - time.time()), 0.01)
             await PunishmentTimerRecords.delete(id=r.id)
-            self.bot.loop.create_task(self.punishment_timer(seconds, target, PunishmentTimerRecords.type_map[punishment_type], reason, actor,
-                                                            orig_channel, not self_inflicted))
-            DOZER_LOGGER.debug(f"Restarted {PunishmentTimerRecords.type_map[punishment_type].__name__} of {target} in {guild}")
+            self.bot.loop.create_task(
+                self.punishment_timer(seconds, target, PunishmentTimerRecords.type_map[punishment_type], reason, actor,
+                                      orig_channel))
+            getLogger('dozer').info(
+                f"Restarted {PunishmentTimerRecords.type_map[punishment_type].__name__} of {target} in {guild}")
 
     async def restart_all_timers(self):
         """Restarts all timers"""
@@ -210,10 +192,9 @@
         self.punishment_timer_tasks = []
         await self.start_punishment_timers()
 
-    async def punishment_timer(self, seconds, target: discord.Member, punishment, reason, actor: discord.Member,
-                               orig_channel=None,
-                               global_modlog=True):
->>>>>>> 17079ad5
+    async def punishment_timer(self, seconds: int, target: discord.Member, punishment, reason: str,
+                               actor: discord.Member, orig_channel=None,
+                               global_modlog: bool = True):
         """Asynchronous task that sleeps for a set time to unmute/undeafen a member for a set period of time."""
 
         # Add this task to the list of active timer tasks
@@ -306,13 +287,8 @@
 
     """=== context-free backend functions ==="""
 
-<<<<<<< HEAD
     async def _mute(self, member: discord.Member, reason: str = "No reason provided", seconds: int = 0,
                     actor: discord.Member = None, orig_channel=None):
-=======
-    async def _mute(self, member: discord.Member, reason: str = "No reason provided", seconds=0, actor=None,
-                    orig_channel=None):
->>>>>>> 17079ad5
         """Mutes a user.
         member: the member to be muted
         reason: a reason string without a time specifier
@@ -342,25 +318,15 @@
         results = await Mute.get_by(guild_id=member.guild.id, member_id=member.id)
         if results:
             await Mute.delete(member_id=member.id, guild_id=member.guild.id)
-<<<<<<< HEAD
             await PunishmentTimerRecords.delete(target_id=member.id, guild_id=member.guild.id,
                                                 type_of_punishment=Mute.type)
             await self.perm_override(member, send_messages=None, add_reactions=None, speak=None)
-=======
-            await PunishmentTimerRecords.delete(target_id=member.id, guild_id=member.guild.id, type_of_punishment=Mute.type)
             await self.restart_all_timers()
-
-            await self.perm_override(member, send_messages=None, add_reactions=None, speak=None, stream=None)
->>>>>>> 17079ad5
             return True
         else:
             return False  # member not muted
 
-<<<<<<< HEAD
     async def _deafen(self, member: discord.Member, reason: str = "No reason provided", seconds: int = 0,
-=======
-    async def _deafen(self, member: discord.Member, reason: str = "No reason provided", seconds=0,
->>>>>>> 17079ad5
                       self_inflicted: bool = False, actor=None,
                       orig_channel=None):
         """Deafens a user.
@@ -405,13 +371,9 @@
         results = await Deafen.get_by(guild_id=member.guild.id, member_id=member.id)
         if results:
             await self.perm_override(member=member, read_messages=None)
-<<<<<<< HEAD
             await PunishmentTimerRecords.delete(target_id=member.id, guild_id=member.guild.id,
                                                 type_of_punishment=Deafen.type)
-=======
-            await PunishmentTimerRecords.delete(target_id=member.id, guild_id=member.guild.id, type_of_punishment=Deafen.type)
             await self.restart_all_timers()
->>>>>>> 17079ad5
             await Deafen.delete(member_id=member.id, guild_id=member.guild.id)
             truths = [True, results[0].self_inflicted]
             return truths
@@ -423,25 +385,7 @@
     @Cog.listener('on_ready')
     async def on_ready(self):
         """Restore punishment timers on bot startup and trigger the nm purge cycle"""
-<<<<<<< HEAD
-        q = await PunishmentTimerRecords.get_by()  # no filters: all
-        for r in q:
-            guild = self.bot.get_guild(r.guild_id)
-            actor = guild.get_member(r.actor_id)
-            target = guild.get_member(r.target_id)
-            orig_channel = self.bot.get_channel(r.orig_channel_id)
-            punishment_type = r.type_of_punishment
-            reason = r.reason or ""
-            seconds = max(int(r.target_ts - time.time()), 0.01)
-            await PunishmentTimerRecords.delete(id=r.id)
-            self.bot.loop.create_task(
-                self.punishment_timer(seconds, target, PunishmentTimerRecords.type_map[punishment_type], reason, actor,
-                                      orig_channel))
-            getLogger('dozer').info(
-                f"Restarted {PunishmentTimerRecords.type_map[punishment_type].__name__} of {target} in {guild}")
-=======
         await self.start_punishment_timers()
->>>>>>> 17079ad5
         await self.nm_kick.start()
 
     @Cog.listener('on_member_join')
@@ -762,15 +706,9 @@
     @command()
     @bot_has_permissions(manage_permissions=True)  # Once instance globally, don't wait instead throw exception
     @discord.ext.commands.max_concurrency(1, wait=False, per=discord.ext.commands.BucketType.default)
-<<<<<<< HEAD
     @discord.ext.commands.cooldown(rate=10, per=2,
                                    type=discord.ext.commands.BucketType.guild)  # 10 seconds per 2 members in the guild
     async def selfdeafen(self, ctx: DozerContext, *, reason: str = "No reason provided"):
-=======
-    @discord.ext.commands.cooldown(rate=10, per=2, type=discord.ext.commands.BucketType.guild)  # 10 seconds per 2
-    # members in the guild
-    async def selfdeafen(self, ctx, *, reason="No reason provided"):
->>>>>>> 17079ad5
         """Deafen yourself for a given time period to prevent you from reading or sending messages; useful as a study tool."""
         async with ctx.typing():
             seconds = self.hm_to_seconds(reason)
@@ -874,12 +812,7 @@
 
     @command()
     @has_permissions(administrator=True)
-<<<<<<< HEAD
     async def nmconfig(self, ctx: DozerContext, channel_mention: discord.TextChannel, role: discord.Role, *, message):
-=======
-    async def nmconfig(self, ctx, channel_mention: discord.TextChannel, requireteam: bool, role: discord.Role, *,
-                       message):
->>>>>>> 17079ad5
         """Sets the config for the new members channel"""
         config = await GuildNewMember.get_by(guild_id=ctx.guild.id)
         if len(config) != 0:
@@ -1270,11 +1203,7 @@
             require_team bool NOT NULL DEFAULT false
             )""")
 
-<<<<<<< HEAD
-    def __init__(self, guild_id: int, channel_id: int, role_id: int, message: str):
-=======
-    def __init__(self, guild_id, channel_id, role_id, message, require_team):
->>>>>>> 17079ad5
+    def __init__(self, guild_id: int, channel_id: int, role_id: int, message: str, require_team: bool):
         super().__init__()
         self.guild_id = guild_id
         self.channel_id = channel_id
@@ -1355,13 +1284,8 @@
             target_ts bigint NOT NULL
             )""")
 
-<<<<<<< HEAD
     def __init__(self, guild_id: int, actor_id: int, target_id: int, type_of_punishment: int, target_ts: int,
-                 orig_channel_id: int = None, reason: str = None, input_id: int = None):
-=======
-    def __init__(self, guild_id, actor_id, target_id, type_of_punishment, target_ts, orig_channel_id=None, reason=None,
-                 input_id=None, self_inflicted=False):
->>>>>>> 17079ad5
+                 orig_channel_id: int = None, reason: str = None, input_id: int = None, self_inflicted: bool =False):
         super().__init__()
         self.id = input_id
         self.guild_id = guild_id
