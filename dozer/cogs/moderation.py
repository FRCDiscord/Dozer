"""Provides moderation commands for Dozer."""
import asyncio
import datetime
import logging
import re
import time
import typing
from logging import getLogger
from typing import Union

import discord
from discord.ext import tasks
from discord.ext.commands import BadArgument, has_permissions, RoleConverter, guild_only

from ..Components.CustomJoinLeaveMessages import send_log
from ._utils import *
from .general import blurple
from .. import db

__all__ = ["SafeRoleConverter", "Moderation", "NewMemPurgeConfig", "GuildNewMember"]

from ..Components.TeamNumbers import TeamNumbers

MAX_PURGE = 1000

DOZER_LOGGER = logging.getLogger(__name__)


class SafeRoleConverter(RoleConverter):
    """Allows for @everyone to be specified without pinging everyone"""

    async def convert(self, ctx, argument):
        try:
            return await super().convert(ctx, argument)
        except BadArgument:
            if argument.casefold() in (
                    'everyone', '@everyone', '@/everyone', '@.everyone', '@ everyone', '@\N{ZERO WIDTH SPACE}everyone'):
                return ctx.guild.default_role
            else:
                raise


class Moderation(Cog):
    """A cog to handle moderation tasks."""

    def __init__(self, bot):
        super().__init__(bot)
        self.links_config = db.ConfigCache(GuildMessageLinks)
        self.punishment_timer_tasks = []

    """=== Helper functions ==="""

    async def nm_kick_internal(self, guild=None):
        """Kicks people who have not done the new member process within a set amount of time."""
        getLogger("dozer").debug("Starting nm_kick cycle...")
        if not guild:
            entries = await NewMemPurgeConfig.get_by()
        else:
            entries = await NewMemPurgeConfig.get_by(guild_id=guild.id)
        count = 0
        for entry in entries:
            guild = self.bot.get_guild(entry.guild_id)
            if guild is None:
                continue
            for mem in guild.members:
                if guild.get_role(entry.member_role) not in mem.roles:
                    delta = datetime.datetime.now() - mem.joined_at
                    if delta.days >= entry.days:
                        await mem.kick(reason="New member purge cycle")
                        count += 1
        return count

    @discord.ext.tasks.loop(hours=168)
    async def nm_kick(self):
        """Kicks new members"""
        await self.nm_kick_internal()

<<<<<<< HEAD
    async def mod_log(self, actor: discord.Member, action: str, target: Union[discord.User, discord.Member, None], reason, orig_channel=None,
                      embed_color=discord.Color.red(), global_modlog=True, duration=None,
                      dm=True, guild_override: int = None, extra_fields=None, updated_by: discord.Member = None,):
=======
    async def mod_log(self, actor: discord.Member, action: str, target: Union[discord.User, discord.Member, None],
                      reason, orig_channel=None,
                      embed_color=discord.Color.red(), global_modlog=True, duration=None, dm=True,
                      guild_override: int = None, extra_fields=None):
>>>>>>> 438428ce
        """Generates a modlog embed"""

        if target is None:
            title = "Custom Modlog"
        else:
            title = f"User {action}!"

        modlog_embed = discord.Embed(
            color=embed_color,
            title=title

        )
        if target is not None:
            modlog_embed.add_field(name=f"{action.capitalize()} user",
                                   value=f"{target.mention} ({target} | {target.id})", inline=False)
        modlog_embed.add_field(name="Performed by", value=f"{actor.mention} ({actor} | {actor.id})", inline=False)
        if updated_by is not None:
            modlog_embed.add_field(name="Updated by", value=f"{updated_by.mention} ({updated_by} | {updated_by.id})", inline=False)
        modlog_embed.add_field(name="Reason", value=reason or "No reason specified", inline=False)
        modlog_embed.timestamp = datetime.datetime.utcnow()
        if extra_fields is not None:
            for field in extra_fields:
                modlog_embed.add_field(name=field['name'], value=field['value'], inline=field['inline'])
        if duration:
            modlog_embed.add_field(name="Duration", value=duration)
            modlog_embed.add_field(name="Expiration", value=f"<t:{round((datetime.datetime.now() + duration).timestamp())}:R>")
        if target is not None and dm:
            try:
                # Add source guild after Preformed by to embed if the modlog is being sent to a DM
                modlog_embed.insert_field_at(2, name="Source Guild", value=f"**{target.guild.name}** ({target.guild.id})")
                await target.send(embed=modlog_embed)
            except discord.Forbidden:
                await orig_channel.send("Failed to DM modlog to user")
        modlog_channel = await GuildModLog.get_by(guild_id=actor.guild.id) if guild_override is None else \
            await GuildModLog.get_by(guild_id=guild_override)
        if orig_channel is not None:
            await orig_channel.send(embed=modlog_embed)
        if len(modlog_channel) != 0:
            if global_modlog:
                channel = self.bot.get_guild(actor.guild.id if guild_override is None else guild_override). \
                    get_channel(modlog_channel[0].modlog_channel)
                if channel is not None and channel != orig_channel:  # prevent duplicate embeds
                    try:
                        await channel.send(embed=modlog_embed)
                    except discord.Forbidden as e:
                        DOZER_LOGGER.warning(
                            f"Unable to send modlog in guild \"{channel.guild}\" ({channel.guild.id}) reason {e}")
        else:
            if orig_channel is not None:
                await orig_channel.send("Please configure modlog channel to enable modlog functionality")

    async def perm_override(self, member, **overwrites):
        """Applies the given overrides to the given member in their guild."""
        for channel in member.guild.channels:
            overwrite = channel.overwrites_for(member)
            if channel.permissions_for(member.guild.me).manage_roles:
                overwrite.update(**overwrites)
                try:
                    await channel.set_permissions(target=member, overwrite=None if overwrite.is_empty() else overwrite)
                except discord.Forbidden as e:
                    DOZER_LOGGER.error(
                        f"Failed to catch missing perms in {channel} ({channel.id}) Guild: {channel.guild.id}; Error: {e}")

<<<<<<< HEAD
    hm_regex = re.compile(r"((?P<years>\d+)y)?((?P<months>\d+)M)?((?P<weeks>\d+)w)?((?P<days>\d+)d)?((?P<hours>\d+)h)?((?P<minutes>\d+)m)?(("
                          r"?P<seconds>\d+)s)?")
=======
    hm_regex = re.compile(
        r"((?P<weeks>\d+)w)?((?P<days>\d+)d)?((?P<hours>\d+)h)?((?P<minutes>\d+)m)?((?P<seconds>\d+)s)?")
>>>>>>> 438428ce

    def hm_to_seconds(self, hm_str):
        """Converts an hour-minute string to seconds. For example, '1h15m' returns 4500"""
        matches = re.match(self.hm_regex, hm_str).groupdict()
        years = int(matches.get('years') or 0)
        months = int(matches.get('months') or 0)
        weeks = int(matches.get('weeks') or 0)
        days = int(matches.get('days') or 0)
        hours = int(matches.get('hours') or 0)
        minutes = int(matches.get('minutes') or 0)
        seconds = int(matches.get('seconds') or 0)
        val = int((years * 3.154e+7) + (months * 2.628e+6) + (weeks * 604800) + (days * 86400) + (hours * 3600) + (minutes * 60) + seconds)
        # Make sure it is a positive number, and it doesn't exceed the max 32-bit int
        return max(0, min(2147483647, val))

    async def start_punishment_timers(self):
        """Starts all punishment timers"""
        q = await PunishmentTimerRecords.get_by()  # no filters: all
        for r in q:
            guild = self.bot.get_guild(r.guild_id)
            actor = guild.get_member(r.actor_id)
            target = guild.get_member(r.target_id)
            orig_channel = self.bot.get_channel(r.orig_channel_id)
            punishment_type = r.type_of_punishment
            reason = r.reason or ""
            seconds = max(int(r.target_ts - time.time()), 1)
            await PunishmentTimerRecords.delete(id=r.id)
            self.bot.loop.create_task(self.punishment_timer(seconds, target, PunishmentTimerRecords.type_map[punishment_type], reason, actor,
                                                            orig_channel))
            # getLogger('dozer').info(f"Restarted {PunishmentTimerRecords.type_map[punishment_type].__name__} of {target} in {guild}")

    async def restart_all_timers(self):
        """Restarts all timers"""
        DOZER_LOGGER.info("Restarting all timers")
        for timer in self.punishment_timer_tasks:
            # timer: asyncio.Task
            DOZER_LOGGER.info(f"Stopping \"{timer.get_name()}\"")
        for timer in self.punishment_timer_tasks:
            timer.cancel()
        self.punishment_timer_tasks = []
        await self.start_punishment_timers()

    async def punishment_timer(self, seconds, target: discord.Member, punishment, reason, actor: discord.Member,
                               orig_channel=None,
                               global_modlog=True):
        """Asynchronous task that sleeps for a set time to unmute/undeafen a member for a set period of time."""

        # Add this task to the list of active timer tasks
        asyncio.current_task().set_name(f"PunishmentTimer for {target}")
        self.punishment_timer_tasks.append(asyncio.current_task())

        DOZER_LOGGER.info(f"Starting {punishment.__name__} timer of \"{target}\" in \"{target.guild}\" will expire in {seconds} seconds")

        if seconds == 0:
            return

        # register the timer
        ent = PunishmentTimerRecords(
            guild_id=target.guild.id,
            actor_id=actor.id,
            target_id=target.id,
            orig_channel_id=orig_channel.id if orig_channel else 0,
            type_of_punishment=punishment.type,
            reason=reason,
            target_ts=int(seconds + time.time())
        )
        await ent.update_or_add()

        await asyncio.sleep(seconds)

        user = await punishment.get_by(member_id=target.id)
        if len(user) != 0:
            await self.mod_log(actor=actor,
                               action="un" + punishment.past_participle,
                               target=target,
                               reason=reason,
                               orig_channel=orig_channel,
                               embed_color=discord.Color.green(),
                               global_modlog=global_modlog)

            self.punishment_timer_tasks.remove(asyncio.current_task())
            self.bot.loop.create_task(coro=punishment.finished_callback(self, target))
        if ent:
            await PunishmentTimerRecords.delete(guild_id=target.guild.id, target_id=target.id,
                                                type_of_punishment=punishment.type)

    async def _check_links_warn(self, msg, role):
        """Warns a user that they can't send links."""
        warn_msg = await msg.channel.send(f"{msg.author.mention}, you need the `{role.name}` role to post links!")
        await asyncio.sleep(3)
        await warn_msg.delete()

    async def check_links(self, msg):
        """Checks messages for the links role if necessary, then checks if the author is allowed to send links in the server"""
        if msg.guild is None or not isinstance(msg.author,
                                               discord.Member) or not msg.guild.me.guild_permissions.manage_messages:
            return
        config = await self.links_config.query_one(guild_id=msg.guild.id)
        if config is None:
            return
        role = msg.guild.get_role(config.role_id)
        if role is None:
            return
        if role not in msg.author.roles and re.search("https?://", msg.content):
            await msg.delete()
            self.bot.loop.create_task(self._check_links_warn(msg, role))
            return True
        return False

    async def run_cross_ban(self, ctx, user, reason):
        """Checks for guilds that are subscribed to the banned members guild"""
        subscriptions = await CrossBanSubscriptions.get_by(subscription_id=ctx.guild.id)
        bans = []
        for subscription in subscriptions:
            sub_guild = self.bot.get_guild(subscription.subscriber_id)
            if sub_guild:
                modlog_channel = await GuildModLog.get_by(guild_id=sub_guild.id)
                try:
                    await sub_guild.ban(user, reason=f"User Cross Banned from \"{ctx.guild}\" for: {reason}")
                    if modlog_channel:
                        await self.mod_log(actor=ctx.message.author, action="crossbanned", target=user, reason=reason,
                                           dm=False,
                                           guild_override=sub_guild.id,
                                           extra_fields=[
                                               {"name": "Origin Guild", "value": f"**{ctx.guild}** ({ctx.guild.id})",
                                                "inline": False}])
                except discord.Forbidden:
                    continue

                bans.append(sub_guild)

        return bans

    """=== context-free backend functions ==="""

    async def _mute(self, member: discord.Member, reason: str = "No reason provided", seconds=0, actor=None,
                    orig_channel=None):
        """Mutes a user.
        member: the member to be muted
        reason: a reason string without a time specifier
        seconds: a duration of time for the mute to be applied. If 0, then the mute is indefinite. Do not set negative durations.
        actor: the acting user who requested the mute
        orig_channel: the channel of the request origin
        """
        results = await Mute.get_by(guild_id=member.guild.id, member_id=member.id)
        if results:
            await PunishmentTimerRecords.delete(target_id=member.id, guild_id=member.guild.id, type_of_punishment=Mute.type)
            await self.restart_all_timers()
            self.bot.loop.create_task(
                self.punishment_timer(seconds, member, Mute, reason, actor or member.guild.me, orig_channel=orig_channel))
            return False  # member already muted, edit preexisting record
        else:
            user = Mute(member_id=member.id, guild_id=member.guild.id)
            await user.update_or_add()
            await self.perm_override(member, send_messages=False, add_reactions=False, speak=False, stream=False)

            self.bot.loop.create_task(
                self.punishment_timer(seconds, member, Mute, reason, actor or member.guild.me,
                                      orig_channel=orig_channel))
            return True

    async def _unmute(self, member: discord.Member):
        """Unmutes a user."""
        results = await Mute.get_by(guild_id=member.guild.id, member_id=member.id)
        if results:
            await Mute.delete(member_id=member.id, guild_id=member.guild.id)
<<<<<<< HEAD
            await PunishmentTimerRecords.delete(target_id=member.id, guild_id=member.guild.id, type_of_punishment=Mute.type)
            await self.restart_all_timers()
=======
            await PunishmentTimerRecords.delete(target_id=member.id, guild_id=member.guild.id,
                                                type_of_punishment=Mute.type)
>>>>>>> 438428ce
            await self.perm_override(member, send_messages=None, add_reactions=None, speak=None, stream=None)
            return True
        else:
            return False  # member not muted

    async def _deafen(self, member: discord.Member, reason: str = "No reason provided", seconds=0,
                      self_inflicted: bool = False, actor=None,
                      orig_channel=None):
        """Deafens a user.
        member: the member to be deafened
        reason: a reason string without a time specifier
        seconds: a duration of time for the mute to be applied. If 0, then the mute is indefinite. Do not set negative durations.
        self_inflicted: specifies if the deafen is a self-deafen
        actor: the acting user who requested the mute
        orig_channel: the channel of the request origin
        """
        results = await Deafen.get_by(guild_id=member.guild.id, member_id=member.id)
        if results:
            await PunishmentTimerRecords.delete(target_id=member.id, guild_id=member.guild.id, type_of_punishment=Deafen.type)

            await self.restart_all_timers()
            self.bot.loop.create_task(
                self.punishment_timer(seconds, member,
                                      Deafen,
                                      reason,
                                      actor or member.guild.me,
                                      orig_channel=orig_channel,
                                      global_modlog=not self_inflicted))
            return False
        else:
            user = Deafen(member_id=member.id, guild_id=member.guild.id, self_inflicted=self_inflicted)
            await user.update_or_add()
            await self.perm_override(member, read_messages=False)

            if self_inflicted and seconds == 0:
                seconds = 30  # prevent lockout in case of bad argument
            self.bot.loop.create_task(
                self.punishment_timer(seconds, member,
                                      punishment=Deafen,
                                      reason=reason,
                                      actor=actor or member.guild.me,
                                      orig_channel=orig_channel,
                                      global_modlog=not self_inflicted))
            return True

    async def _undeafen(self, member: discord.Member):
        """Undeafens a user."""
        results = await Deafen.get_by(guild_id=member.guild.id, member_id=member.id)
        if results:
            await self.perm_override(member=member, read_messages=None)
<<<<<<< HEAD
            await PunishmentTimerRecords.delete(target_id=member.id, guild_id=member.guild.id, type_of_punishment=Deafen.type)
            await self.restart_all_timers()
=======
            await PunishmentTimerRecords.delete(target_id=member.id, guild_id=member.guild.id,
                                                type_of_punishment=Deafen.type)
>>>>>>> 438428ce
            await Deafen.delete(member_id=member.id, guild_id=member.guild.id)
            truths = [True, results[0].self_inflicted]
            return truths
        else:
            return [False]

    """=== Event handlers ==="""

    @Cog.listener('on_ready')
    async def on_ready(self):
        """Restore punishment timers on bot startup and trigger the nm purge cycle"""
<<<<<<< HEAD
        await self.start_punishment_timers()
=======
        q = await PunishmentTimerRecords.get_by()  # no filters: all
        for r in q:
            guild = self.bot.get_guild(r.guild_id)
            actor = guild.get_member(r.actor_id)
            target = guild.get_member(r.target_id)
            orig_channel = self.bot.get_channel(r.orig_channel_id)
            punishment_type = r.type_of_punishment
            reason = r.reason or ""
            seconds = max(int(r.target_ts - time.time()), 0.01)
            await PunishmentTimerRecords.delete(id=r.id)
            self.bot.loop.create_task(
                self.punishment_timer(seconds, target, PunishmentTimerRecords.type_map[punishment_type], reason, actor,
                                      orig_channel))
            getLogger('dozer').info(
                f"Restarted {PunishmentTimerRecords.type_map[punishment_type].__name__} of {target} in {guild}")
>>>>>>> 438428ce
        await self.nm_kick.start()

    @Cog.listener('on_member_join')
    async def on_member_join(self, member):
        """Logs that a member joined."""
        users = await Mute.get_by(guild_id=member.guild.id, member_id=member.id)
        if users:
            await self.perm_override(member, add_reactions=False, send_messages=False)
        users = await Deafen.get_by(guild_id=member.guild.id, member_id=member.id)
        if users:
            await self.perm_override(member, read_messages=False)

    @Cog.listener('on_message')
    async def on_message(self, message):
        """Check things when messages come in."""
        if message.author.bot or message.guild is None or not message.guild.me.guild_permissions.manage_roles:
            return
        if await self.check_links(message):
            return
        config = await GuildNewMember.get_by(guild_id=message.guild.id)
        ctx = await self.bot.get_context(message)
        if len(config) != 0:
            config = config[0]
            string = config.message
            content = message.content.casefold()
            if string not in content:
                return
            channel = config.channel_id
            role_id = config.role_id
            if message.channel.id != channel:
                return
            if config.require_team:
                teams = await TeamNumbers.get_by(user_id=message.author.id)
                if len(teams) == 0:
                    if ctx.prefix is None:
                        ctx.prefix = self.bot.config['prefix']
                    await message.reply(f"You must set a team number first. ex: `{ctx.prefix}setteam frc 0`")
                    return

            await message.author.add_roles(message.guild.get_role(role_id))
            await send_log(member=message.author)

    @Cog.listener('on_message_edit')
    async def on_message_edit(self, before, after):
        """Checks for links"""
        await self.check_links(after)

    """=== Direct moderation commands ==="""

    @command()
    @has_permissions(kick_members=True)
    async def warn(self, ctx, member: discord.Member, *, reason):
        """Sends a message to the mod log specifying the member has been warned without punishment."""
        await self.mod_log(actor=ctx.author, action="warned", target=member, orig_channel=ctx.channel, reason=reason)

    warn.example_usage = """
    `{prefix}`warn @user reason - warns a user for "reason"
    """

    @command()
    @has_permissions(kick_members=True)
    async def customlog(self, ctx, *, reason):
        """Sends a message to the mod log with custom text."""
        await self.mod_log(actor=ctx.author, action="", target=None, orig_channel=ctx.channel, reason=reason,
                           embed_color=0xFFC400)

    customlog.example_usage = """
    `{prefix}`customlog reason - warns a user for "reason"
    """

    @command()
    @has_permissions(manage_permissions=True)
    @bot_has_permissions(manage_permissions=True)
    async def timeout(self, ctx, duration: float):
        """Set a timeout (no sending messages or adding reactions) on the current channel."""
        settings = await MemberRole.get_by(guild_id=ctx.guild.id)
        if len(settings) == 0:
            settings = MemberRole(guild_id=ctx.guild.id, member_role=MemberRole.nullify)
            await settings.update_or_add()
        else:
            settings = settings[0]
        # None-safe - nonexistent or non-configured role return None
        member_role = ctx.guild.get_role(settings.member_role)
        if member_role is not None:
            targets = {member_role}
        else:
            await ctx.send(
                '{0.author.mention}, the members role has not been configured. This may not work as expected. Use '
                '`{0.prefix}help memberconfig` to see how to set this up.'.format(
                    ctx))
            targets = set(sorted(ctx.guild.roles)[:ctx.author.top_role.position])

        to_restore = [(target, ctx.channel.overwrites_for(target)) for target in targets]
        for target, overwrite in to_restore:
            new_overwrite = discord.PermissionOverwrite.from_pair(*overwrite.pair())
            new_overwrite.update(send_messages=False, add_reactions=False)
            await ctx.channel.set_permissions(target, overwrite=new_overwrite)

        for allow_target in (ctx.me, ctx.author):
            overwrite = ctx.channel.overwrites_for(allow_target)
            new_overwrite = discord.PermissionOverwrite.from_pair(*overwrite.pair())
            new_overwrite.update(send_messages=True)
            await ctx.channel.set_permissions(allow_target, overwrite=new_overwrite)
            to_restore.append((allow_target, overwrite))

        e = discord.Embed(title='Timeout - {}s'.format(duration), description='This channel has been timed out.',
                          color=discord.Color.blue())
        e.set_author(name=ctx.author.display_name, icon_url=ctx.author.avatar_url_as(format='png', size=32))
        msg = await ctx.send(embed=e)

        await asyncio.sleep(duration)

        for target, overwrite in to_restore:
            if all(permission is None for _, permission in overwrite):
                await ctx.channel.set_permissions(target, overwrite=None)
            else:
                await ctx.channel.set_permissions(target, overwrite=overwrite)

        e.description = 'The timeout has ended.'
        await msg.edit(embed=e)

    timeout.example_usage = """
    `{prefix}timeout 60` - prevents sending messages in this channel for 1 minute (60s)
    """

    @command(aliases=["purge"])
    @has_permissions(manage_messages=True)
    @bot_has_permissions(manage_messages=True, read_message_history=True)
    async def prune(self, ctx, target: typing.Optional[discord.Member], num: int):
        """Bulk delete a set number of messages from the current channel."""

        def check_target(message):
            if target is None:
                return True
            else:
                return message.author == target

        try:
            msg = await ctx.message.channel.fetch_message(num)
            deleted = await ctx.message.channel.purge(after=msg, limit=MAX_PURGE, check=check_target)
            await ctx.send(
                f"Deleted {len(deleted)} messages under request of {ctx.message.author.mention}",
                delete_after=5)
        except discord.NotFound:
            if num > MAX_PURGE:
                await ctx.send("Message cannot be found or you're trying to purge too many messages.")
                return
            deleted = await ctx.message.channel.purge(limit=num + 1, check=check_target)
            await ctx.send(
                f"Deleted {len(deleted) - 1} messages under request of {ctx.message.author.mention}",
                delete_after=5)

    prune.example_usage = """
    `{prefix}prune 10` - Delete the last 10 messages in the current channel.
    `{prefix}prune 786324930378727484` - Deletes all messages up to that message ID
    """

    @command()
    @guild_only()
    @has_permissions(manage_roles=True)
    async def punishments(self, ctx):
        """List currently active mutes and deafens in a guild"""
        punishments = await PunishmentTimerRecords.get_by(guild_id=ctx.guild.id)
        deafen_records = await Deafen.get_by(guild_id=ctx.guild.id)
        self_inflicted = [record.member_id for record in deafen_records if record.self_inflicted]
        deafens = [punishment for punishment in punishments if
                   punishment.type_of_punishment == 2 and punishment.target_id not in self_inflicted]
        self_deafens = [punishment for punishment in punishments if
                        punishment.type_of_punishment == 2 and punishment.target_id in self_inflicted]
        mutes = [punishment for punishment in punishments if punishment.type_of_punishment == 1]
        embed = discord.Embed(title=f"Active punishments in {ctx.guild}", color=blurple)
        embed.set_footer(text='Triggered by ' + ctx.author.display_name)

        def get_mention(target_id):
            member = ctx.guild.get_member(target_id)
            if member:
                return member.mention
            else:
                return "**Member left**"

        def get_name(target_id):
            user = ctx.bot.get_user(target_id)
            if user:
                return user
            else:
                return "**Unknown#NONE**"

        for field_number, punishments in enumerate(chunk(deafens, 3)):
            embed.add_field(name=f"Deafens - {len(deafens)}", value='\n-\n'.join(
                f"{get_mention(punishment.target_id)} ({get_name(punishment.target_id)} | {punishment.target_id}) "
                f"\nExpires: <t:{round(punishment.target_ts)}:R> Reason: {punishment.reason}"
                for punishment in punishments) or 'None', inline=False)

        for field_number, punishments in enumerate(chunk(mutes, 3)):
            embed.add_field(name=f"Mutes - {len(mutes)}", value='\n-\n'.join(
                f"{get_mention(punishment.target_id)} ({get_name(punishment.target_id)} | {punishment.target_id}) "
                f"\nExpires: <t:{round(punishment.target_ts)}:R> Reason: {punishment.reason}"
                for punishment in punishments) or 'None', inline=False)

        for field_number, punishments in enumerate(chunk(self_deafens, 3)):
            embed.add_field(name=f"Self Deafens - {len(self_deafens)}", value='\n-\n'.join(
                f"{get_mention(punishment.target_id)} ({get_name(punishment.target_id)} | {punishment.target_id}) "
                f"\nExpires: <t:{round(punishment.target_ts)}:R> Reason: {punishment.reason}"
                for punishment in punishments) or 'None', inline=False)

        await ctx.send(embed=embed)

    punishments.example_usage = """
    `{prefix}punishments:` Lists currently active punishments in current guild
    """

    @command()
    @has_permissions(ban_members=True)
    @bot_has_permissions(ban_members=True)
    async def ban(self, ctx, user_mention: discord.User, *, reason="No reason provided"):
        """Bans the user mentioned."""
        await self.mod_log(actor=ctx.author, action="banned", target=user_mention, reason=reason,
                           orig_channel=ctx.channel, dm=False)
        cross_guilds = await self.run_cross_ban(ctx, user_mention, reason)
        extra_fields = [{"name": "Origin Guild", "value": f"**{ctx.guild}** ({ctx.guild.id})", "inline": False}]
        for field_number, guilds in enumerate(chunk(cross_guilds, 10)):
            extra_fields.append(
                {"name": "Cross Banned From", "value": '\n'.join(f"**{guild}** ({guild.id})" for guild in guilds),
                 "inline": False})
        await self.mod_log(actor=ctx.author, action="banned", target=user_mention, reason=reason, global_modlog=False,
                           extra_fields=extra_fields)
        await ctx.guild.ban(user_mention, reason=reason)

    ban.example_usage = """
    `{prefix}ban @user reason - ban @user for a given (optional) reason
    """

    @command()
    @has_permissions(ban_members=True)
    @bot_has_permissions(ban_members=True)
    async def unban(self, ctx, user_mention: discord.User, *, reason="No reason provided"):
        """Unbans the user mentioned."""
        await ctx.guild.unban(user_mention, reason=reason)
        await self.mod_log(actor=ctx.author, action="unbanned", target=user_mention, reason=reason,
                           orig_channel=ctx.channel, embed_color=discord.Color.green())

    unban.example_usage = """
    `{prefix}unban user_id reason - unban the user corresponding to the ID for a given (optional) reason
    """

    @command()
    @has_permissions(kick_members=True)
    @bot_has_permissions(kick_members=True)
    async def kick(self, ctx, user_mention: discord.User, *, reason="No reason provided"):
        """Kicks the user mentioned."""
        await self.mod_log(actor=ctx.author, action="kicked", target=user_mention, reason=reason,
                           orig_channel=ctx.channel)
        await ctx.guild.kick(user_mention, reason=reason)

    kick.example_usage = """
    `{prefix}kick @user reason - kick @user for a given (optional) reason
    """

    @command()
    @has_permissions(manage_roles=True)
    @bot_has_permissions(manage_permissions=True)
    async def mute(self, ctx, member_mentions: discord.Member, *, reason="No reason provided"):
        """Mute a user to prevent them from sending messages"""
        async with ctx.typing():
            seconds = self.hm_to_seconds(reason)
            reason = self.hm_regex.sub("", reason) or "No reason provided"
            if await self._mute(member_mentions, reason=reason, seconds=seconds, actor=ctx.author,
                                orig_channel=ctx.channel):
                await self.mod_log(ctx.author, "muted", member_mentions, reason, ctx.channel, discord.Color.red(),
                                   duration=datetime.timedelta(seconds=seconds))
            else:
                await ctx.send("Member was already muted! Updating duration and reason.")
                await self.mod_log(ctx.author, "muted", member_mentions, reason, ctx.channel, discord.Color.red(),
                                   duration=datetime.timedelta(seconds=seconds), global_modlog=False, dm=False)

    mute.example_usage = """
    `{prefix}mute @user 1h reason` - mute @user for 1 hour for a given reason, the timing component (1h) and reason is optional.
    """

    @command()
    @has_permissions(manage_roles=True)
    @bot_has_permissions(manage_permissions=True)
    async def unmute(self, ctx, member_mentions: discord.Member, *, reason="No reason provided"):
        """Unmute a user to allow them to send messages again."""
        async with ctx.typing():
            if await self._unmute(member_mentions):
                await self.mod_log(actor=ctx.author, action="unmuted", target=member_mentions, reason=reason,
                                   orig_channel=ctx.channel, embed_color=discord.Color.green())
            else:
                await ctx.send("Member is not muted!")

    unmute.example_usage = """
    `{prefix}unmute @user reason - unmute @user for a given (optional) reason
    """

    @command()
    @has_permissions(manage_roles=True)
    @bot_has_permissions(manage_permissions=True)
    async def deafen(self, ctx, member_mentions: discord.Member, *, reason="No reason provided"):
        """Deafen a user to prevent them from both sending messages but also reading messages."""
        async with ctx.typing():
            seconds = self.hm_to_seconds(reason)
            reason = self.hm_regex.sub("", reason) or "No reason provided"
            if await self._deafen(member_mentions, reason, seconds=seconds, self_inflicted=False, actor=ctx.author,
                                  orig_channel=ctx.channel):
                await self.mod_log(actor=ctx.author, action="deafened", target=member_mentions, reason=reason,
                                   orig_channel=ctx.channel,
                                   embed_color=discord.Color.red(), duration=datetime.timedelta(seconds=seconds))
            else:
                await ctx.send("Member was already deafened! Updating duration and reason.")
                await self.mod_log(ctx.author, "deafened", member_mentions, reason, ctx.channel, discord.Color.red(),
                                   duration=datetime.timedelta(seconds=seconds), global_modlog=False, dm=False)

    deafen.example_usage = """
    `{prefix}deafen @user 1h reason` - deafen @user for 1 hour for a given reason, the timing component (1h) is optional.
    """

    @command()
    @bot_has_permissions(manage_permissions=True)  # Once instance globally, don't wait instead throw exception
    @discord.ext.commands.max_concurrency(1, wait=False, per=discord.ext.commands.BucketType.default)
    @discord.ext.commands.cooldown(rate=10, per=2, type=discord.ext.commands.BucketType.guild)  # 10 seconds per 2
    # members in the guild
    async def selfdeafen(self, ctx, *, reason="No reason provided"):
        """Deafen yourself for a given time period to prevent you from reading or sending messages; useful as a study tool."""
        async with ctx.typing():
            seconds = self.hm_to_seconds(reason)
            reason = self.hm_regex.sub("", reason) or "No reason provided"
            if seconds < 300:
                raise BadArgument("You must self deafen yourself for at least 5 minutes!")
            if await self._deafen(ctx.author, reason, seconds=seconds, self_inflicted=True, actor=ctx.author,
                                  orig_channel=ctx.channel):
                await self.mod_log(ctx.author, "deafened", ctx.author, reason, ctx.channel, discord.Color.red(),
                                   global_modlog=False,
                                   duration=datetime.timedelta(seconds=seconds))
            else:
                await ctx.send("You are already deafened!")

    selfdeafen.example_usage = """
    `{prefix}selfdeafen time (1h5m, both optional) reason`: deafens you if you need to get work done
    """

    @command()
    @has_permissions(manage_roles=True)
    @bot_has_permissions(manage_permissions=True)
    async def undeafen(self, ctx, member_mentions: discord.Member, *, reason="No reason provided"):
        """Undeafen a user to allow them to see message and send message again."""
        async with ctx.typing():
            result = await self._undeafen(member_mentions)
            if result[0]:
                await self.mod_log(actor=ctx.author, action="undeafened", target=member_mentions, reason=reason,
                                   orig_channel=ctx.channel, embed_color=discord.Color.green(),
                                   global_modlog=not result[1])
            else:
                await ctx.send("Member is not deafened!")

    undeafen.example_usage = """
    `{prefix}undeafen @user reason - undeafen @user for a given (optional) reason
    """

    @command()
    async def voicekick(self, ctx, member: discord.Member, reason="No reason provided"):
        """Kick a user from voice chat. This is most useful if their perms to rejoin have already been removed."""
        async with ctx.typing():
            if member.voice is None:
                await ctx.send("User is not in a voice channel!")
                return
            if not member.voice.channel.permissions_for(ctx.author).move_members:
                await ctx.send("You do not have permission to do this!")
                return
            if not member.voice.channel.permissions_for(ctx.me).move_members:
                await ctx.send("I do not have permission to do this!")
                return
            await member.edit(voice_channel=None, reason=reason)
            await ctx.send(f"{member} has been kicked from voice chat.")

    voicekick.example_usage = """
    `{prefix}voicekick @user reason` - kick @user out of voice
    """

    @has_permissions(kick_members=True)
    @bot_has_permissions(kick_members=True)
    @command()
    async def purgenm(self, ctx):
        """Manually run a new member purge"""
        memcount = await self.nm_kick_internal(guild=ctx.guild)
        await ctx.send(f"Kicked {memcount} members due to inactivity!")

    """=== Configuration commands ==="""

    @command()
    @has_permissions(administrator=True)
    async def modlogconfig(self, ctx, channel_mentions: discord.TextChannel):
        """Set the modlog channel for a server by passing the channel id"""
        config = await GuildModLog.get_by(guild_id=ctx.guild.id)
        if len(config) != 0:
            config = config[0]
            config.name = ctx.guild.name
            config.modlog_channel = channel_mentions.id
        else:
            config = GuildModLog(guild_id=ctx.guild.id, modlog_channel=channel_mentions.id, name=ctx.guild.name)
        await config.update_or_add()
        await ctx.send(ctx.message.author.mention + ', modlog settings configured!')

    modlogconfig.example_usage = """
    `{prefix}modlogconfig #join-leave-logs` - set a channel named #join-leave-logs to log joins/leaves 
    """

    @command()
    @has_permissions(manage_guild=True)
    async def verifymember(self, ctx, member: discord.Member):
        """Command to verify a member who may not have a team number set, or who hasn't sent the required
        verification message. """
        config = await GuildNewMember.get_by(guild_id=ctx.guild.id)
        if len(config) != 0:
            role_id = config[0].role_id
            role = ctx.guild.get_role(role_id)
            if role in member.roles:
                await ctx.send("Member is already verified. ")
                return

            await member.add_roles(role)
            await send_log(member=member)
            await ctx.send(f"Member verified on request of {ctx.author.display_name}")

    @command()
    @has_permissions(administrator=True)
    async def nmconfig(self, ctx, channel_mention: discord.TextChannel, requireteam: bool, role: discord.Role, *,
                       message):
        """Sets the config for the new members channel"""
        config = await GuildNewMember.get_by(guild_id=ctx.guild.id)
        if len(config) != 0:
            config = config[0]
            config.channel_id = channel_mention.id
            config.role_id = role.id
            config.require_team = requireteam
            config.message = message.casefold()

        else:
            config = GuildNewMember(guild_id=ctx.guild.id, channel_id=channel_mention.id, role_id=role.id,
                                    message=message.casefold(), require_team=requireteam)
        await config.update_or_add()

        role_name = role.name
        await ctx.send(
            "New Member Channel configured as: {channel}. Role configured as: {role}. Team numbers required: {"
            "required}. Message: {message}".format(
                channel=channel_mention.name, role=role_name, required=requireteam, message=message))

    nmconfig.example_usage = """
    `{prefix}nmconfig #new_members Member I have read the rules and regulations` - Configures the #new_members channel 
    so if someone types "I have read the rules and regulations" it assigns them the Member role. 
    """

    @command()
    @has_permissions(administrator=True)
    async def nmpurgeconfig(self, ctx, role: discord.Role, days: int):
        """Sets the config for the new members purge"""
        config = NewMemPurgeConfig(guild_id=ctx.guild.id, member_role=role.id, days=days)
        await config.update_or_add()

        await ctx.send("Settings saved!")

    nmpurgeconfig.example_usage = """
    `{prefix}nmpurgeconfig Members 90: Kicks everyone who doesn't have the members role 90 days after they join.
    """

    @command()
    @has_permissions(administrator=True)
    async def memberconfig(self, ctx, *, member_role: SafeRoleConverter):
        """
        Set the member role for the guild.
        The member role is the role used for the timeout command. It should be a role that all members of the server have.
        """
        if member_role >= ctx.author.top_role:
            raise BadArgument('member role cannot be higher than your top role!')

        settings = await MemberRole.get_by(guild_id=ctx.guild.id)
        if len(settings) == 0:
            settings = MemberRole(guild_id=ctx.guild.id, member_role=member_role.id)
        else:
            settings = settings[0]
            settings.member_role = member_role.id
        await settings.update_or_add()
        await ctx.send('Member role set as `{}`.'.format(member_role.name))

    memberconfig.example_usage = """
    `{prefix}memberconfig Members` - set a role called "Members" as the member role
    `{prefix}memberconfig @everyone` - set the default role as the member role
    `{prefix}memberconfig everyone` - set the default role as the member role (ping-safe)
    `{prefix}memberconfig @ everyone` - set the default role as the member role (ping-safe)
    `{prefix}memberconfig @.everyone` - set the default role as the member role (ping-safe)
    `{prefix}memberconfig @/everyone` - set the default role as the member role (ping-safe)
    """

    @command()
    @has_permissions(administrator=True)
    @bot_has_permissions(manage_messages=True)
    async def linkscrubconfig(self, ctx, *, link_role: SafeRoleConverter):
        """
        Set a role that users must have in order to post links.
        This accepts the safe default role conventions that the memberconfig command does.
        """
        if link_role >= ctx.author.top_role:
            raise BadArgument('Link role cannot be higher than your top role!')

        settings = await GuildMessageLinks.get_by(guild_id=ctx.guild.id)
        if len(settings) == 0:
            settings = GuildMessageLinks(guild_id=ctx.guild.id, role_id=link_role.id)
        else:
            settings = settings[0]
            settings.role_id = link_role.id
        await settings.update_or_add()
        self.links_config.invalidate_entry(guild_id=ctx.guild.id)
        await ctx.send(f'Link role set as `{link_role.name}`.')

    linkscrubconfig.example_usage = """
    `{prefix}linkscrubconfig Links` - set a role called "Links" as the link role
    `{prefix}linkscrubconfig @everyone` - set the default role as the link role
    `{prefix}linkscrubconfig everyone` - set the default role as the link role (ping-safe)
    `{prefix}linkscrubconfig @ everyone` - set the default role as the link role (ping-safe)
    `{prefix}linkscrubconfig @.everyone` - set the default role as the link role (ping-safe)
    `{prefix}linkscrubconfig @/everyone` - set the default role as the link role (ping-safe)
    """

    @group(invoke_without_command=True)
    @has_permissions(manage_messages=True)
    async def crossbans(self, ctx):
        """Cross ban"""
        subscriptions = await CrossBanSubscriptions.get_by(subscriber_id=ctx.guild.id)
        subscribers = await CrossBanSubscriptions.get_by(subscription_id=ctx.guild.id)
        embed = discord.Embed(title="Cross ban subscriptions", color=blurple)
        for field_number, target_ids in enumerate(chunk(subscriptions, 10)):
            embed.add_field(name='Subscriptions',
                            value='\n'.join(f"{self.bot.get_guild(sub_id.subscription_id)} | {sub_id.subscription_id}"
                                            for sub_id in target_ids) or 'None', inline=False)
        for field_number, target_ids in enumerate(chunk(subscribers, 10)):
            embed.add_field(name='Subscribers',
                            value='\n'.join(f"{self.bot.get_guild(sub_id.subscriber_id)} | {sub_id.subscriber_id}"
                                            for sub_id in target_ids) or 'None', inline=False)
        embed.set_footer(text='Triggered by ' + ctx.author.display_name)

        await ctx.send(embed=embed)

    @crossbans.command()
    @has_permissions(administrator=True)
    @bot_has_permissions(ban_members=True)
    async def subscribe(self, ctx, guild_id: int):
        """Subscribe to a guild to cross ban from"""
        guild = self.bot.get_guild(guild_id)
        if guild:
            subscription = CrossBanSubscriptions(
                subscriber_id=ctx.guild.id,
                subscription_id=guild.id
            )
            await subscription.update_or_add()
            embed = discord.Embed(title='Success!',
                                  description=f"**{ctx.guild}** is now subscribed to receive crossbans from **{guild}**",
                                  color=blurple)
            embed.set_footer(text='Triggered by ' + ctx.author.display_name)
            await ctx.send(embed=embed)
        else:
            raise BadArgument("Dozer could not find that guild! Make sure that dozer is in that guild!")

    @crossbans.command()
    @has_permissions(administrator=True)
    async def unsubscribe(self, ctx, guild_id: int):
        """Remove cross ban subscription"""
        result = await CrossBanSubscriptions.delete(
            subscriber_id=ctx.guild.id,
            subscription_id=guild_id
        )

        if int(result.split(" ", 1)[1]) > 0:
            guild = self.bot.get_guild(guild_id)
            embed = discord.Embed(title='Success!',
                                  description=f"**{ctx.guild}** is no longer subscribed to receive crossbans from **{guild}**",
                                  color=blurple)
            embed.set_footer(text='Triggered by ' + ctx.author.display_name)
            await ctx.send(embed=embed)
        else:
            raise BadArgument("Dozer could not find a subscription to that guild!")


class Mute(db.DatabaseTable):
    """Holds mute info"""
    type = 1
    past_participle = "muted"
    finished_callback = Moderation._unmute
    __tablename__ = 'mutes'
    __uniques__ = 'guild_id, member_id'

    @classmethod
    async def initial_create(cls):
        """Create the table in the database"""
        async with db.Pool.acquire() as conn:
            await conn.execute(f"""
            CREATE TABLE {cls.__tablename__} (
            member_id bigint NOT NULL,
            guild_id bigint NOT NULL,
            PRIMARY KEY (member_id, guild_id)
            )""")

    def __init__(self, member_id, guild_id):
        super().__init__()
        self.member_id = member_id
        self.guild_id = guild_id

    @classmethod
    async def get_by(cls, **kwargs):
        results = await super().get_by(**kwargs)
        result_list = []
        for result in results:
            obj = Mute(member_id=result.get("member_id"), guild_id=result.get("guild_id"))
            result_list.append(obj)
        return result_list

    async def update_or_add(self):
        """Assign the attribute to this object, then call this method to either insert the object if it doesn't exist in
        the DB or update it if it does exist. It will update every column not specified in __uniques__."""
        # This is its own functions because all columns must be unique, which breaks the syntax of the other one
        keys = []
        values = []
        for var, value in self.__dict__.items():
            # Done so that the two are guaranteed to be in the same order, which isn't true of keys() and values()
            if value is not None:
                keys.append(var)
                values.append(value)
        async with db.Pool.acquire() as conn:
            statement = f"""
            INSERT INTO {self.__tablename__} ({", ".join(keys)})
            VALUES({','.join(f'${i + 1}' for i in range(len(values)))}) 
            """
            await conn.execute(statement, *values)


class Deafen(db.DatabaseTable):
    """Holds deafens"""
    type = 2
    __tablename__ = 'deafens'
    __uniques__ = 'member_id, guild_id'
    past_participle = "deafened"
    finished_callback = Moderation._undeafen

    @classmethod
    async def initial_create(cls):
        """Create the table in the database"""
        async with db.Pool.acquire() as conn:
            await conn.execute(f"""
            CREATE TABLE {cls.__tablename__} (
            member_id bigint NOT NULL,
            guild_id bigint NOT NULL,
            self_inflicted boolean NOT NULL,
            PRIMARY KEY (member_id, guild_id)
            )""")

    def __init__(self, member_id, guild_id, self_inflicted):
        super().__init__()
        self.member_id = member_id
        self.guild_id = guild_id
        self.self_inflicted = self_inflicted

    @classmethod
    async def get_by(cls, **kwargs):
        results = await super().get_by(**kwargs)
        result_list = []
        for result in results:
            obj = Deafen(member_id=result.get("member_id"), guild_id=result.get("guild_id"),
                         self_inflicted=result.get("self_inflicted"))
            result_list.append(obj)
        return result_list


class GuildModLog(db.DatabaseTable):
    """Holds modlog info"""
    __tablename__ = 'modlogconfig'
    __uniques__ = 'guild_id'

    @classmethod
    async def initial_create(cls):
        """Create the table in the database"""
        async with db.Pool.acquire() as conn:
            await conn.execute(f"""
            CREATE TABLE {cls.__tablename__} (
            guild_id bigint PRIMARY KEY NOT NULL,
            modlog_channel bigint null,
            name varchar NOT NULL
            )""")

    def __init__(self, guild_id, modlog_channel, name):
        super().__init__()
        self.guild_id = guild_id
        self.modlog_channel = modlog_channel
        self.name = name

    @classmethod
    async def get_by(cls, **kwargs):
        results = await super().get_by(**kwargs)
        result_list = []
        for result in results:
            obj = GuildModLog(guild_id=result.get("guild_id"), modlog_channel=result.get("modlog_channel"),
                              name=result.get("name"))
            result_list.append(obj)
        return result_list


class CrossBanSubscriptions(db.DatabaseTable):
    """Holds all cross ban subscriptions"""
    __tablename__ = 'cross_ban_subscriptions'
    __uniques__ = 'subscriber_id, subscription_id'

    @classmethod
    async def initial_create(cls):
        """Create the table in the database"""
        async with db.Pool.acquire() as conn:
            await conn.execute(f"""
            CREATE TABLE {cls.__tablename__}(
                subscriber_id bigint NOT NULL,
                subscription_id bigint NOT NULL,
                UNIQUE (subscriber_id, subscription_id)
            )""")

    def __init__(self, subscriber_id, subscription_id):
        self.subscriber_id = subscriber_id
        self.subscription_id = subscription_id

    @classmethod
    async def get_by(cls, **kwargs):
        results = await super().get_by(**kwargs)
        result_list = []
        for result in results:
            obj = CrossBanSubscriptions(subscriber_id=result.get("subscriber_id"),
                                        subscription_id=result.get("subscription_id"))
            result_list.append(obj)
        return result_list


class MemberRole(db.DatabaseTable):
    """Holds info on member roles used for timeouts"""
    __tablename__ = 'member_roles'
    __uniques__ = 'guild_id'

    @classmethod
    async def initial_create(cls):
        """Create the table in the database"""
        async with db.Pool.acquire() as conn:
            await conn.execute(f"""
            CREATE TABLE {cls.__tablename__} (
            guild_id bigint PRIMARY KEY NOT NULL,
            member_role bigint null
            )""")

    def __init__(self, guild_id, member_role=None):
        super().__init__()
        self.guild_id = guild_id
        self.member_role = member_role

    @classmethod
    async def get_by(cls, **kwargs):
        results = await super().get_by(**kwargs)
        result_list = []
        for result in results:
            obj = MemberRole(member_role=result.get("member_role"), guild_id=result.get("guild_id"))
            result_list.append(obj)
        return result_list


class NewMemPurgeConfig(db.DatabaseTable):
    """Holds info on member purge routines"""
    __tablename__ = 'member_purge_configs'
    __uniques__ = 'guild_id'

    @classmethod
    async def initial_create(cls):
        """Create the table in the database"""
        async with db.Pool.acquire() as conn:
            await conn.execute(f"""
            CREATE TABLE {cls.__tablename__} (
            guild_id bigint PRIMARY KEY NOT NULL,
            member_role bigint not null,
            days int not null
            )""")

    def __init__(self, guild_id, member_role, days):
        super().__init__()
        self.guild_id = guild_id
        self.member_role = member_role
        self.days = days

    @classmethod
    async def get_by(cls, **kwargs):
        results = await super().get_by(**kwargs)
        result_list = []
        for result in results:
            obj = NewMemPurgeConfig(member_role=result.get("member_role"),
                                    guild_id=result.get("guild_id"),
                                    days=result.get("days"))
            result_list.append(obj)
        return result_list


class GuildNewMember(db.DatabaseTable):
    """Holds new member info"""
    __tablename__ = 'new_members'
    __uniques__ = 'guild_id'

    @classmethod
    async def initial_create(cls):
        """Create the table in the database"""
        async with db.Pool.acquire() as conn:
            await conn.execute(f"""
            CREATE TABLE {cls.__tablename__} (
            guild_id bigint PRIMARY KEY,
            channel_id bigint NOT NULL,
            role_id bigint NOT NULL,
            message varchar NOT NULL,
            require_team bool NOT NULL DEFAULT false
            )""")

    def __init__(self, guild_id, channel_id, role_id, message, require_team):
        super().__init__()
        self.guild_id = guild_id
        self.channel_id = channel_id
        self.role_id = role_id
        self.message = message
        self.require_team = require_team

    @classmethod
    async def get_by(cls, **kwargs):
        results = await super().get_by(**kwargs)
        result_list = []
        for result in results:
            obj = GuildNewMember(guild_id=result.get("guild_id"), channel_id=result.get("channel_id"),
                                 role_id=result.get("role_id"), message=result.get("message"),
                                 require_team=result.get("require_team"))
            result_list.append(obj)
        return result_list

    async def version_1(self):
        """DB migration v1"""
        async with db.Pool.acquire() as conn:
            await conn.execute(f"""
            ALTER TABLE {self.__tablename__} ADD require_team bool NOT NULL DEFAULT false;
            """)

    __versions__ = [version_1]


class GuildMessageLinks(db.DatabaseTable):
    """Contains information for link scrubbing"""
    __tablename__ = 'guild_msg_links'
    __uniques__ = 'guild_id'

    @classmethod
    async def initial_create(cls):
        """Create the table in the database"""
        async with db.Pool.acquire() as conn:
            await conn.execute(f"""
            CREATE TABLE {cls.__tablename__} (
            guild_id bigint PRIMARY KEY NOT NULL,
            role_id bigint null
            )""")

    def __init__(self, guild_id, role_id=None):
        super().__init__()
        self.guild_id = guild_id
        self.role_id = role_id

    @classmethod
    async def get_by(cls, **kwargs):
        results = await super().get_by(**kwargs)
        result_list = []
        for result in results:
            obj = GuildMessageLinks(guild_id=result.get("guild_id"), role_id=result.get("role_id"))
            result_list.append(obj)
        return result_list


class PunishmentTimerRecords(db.DatabaseTable):
    """Punishment Timer Records"""
    type_map = {p.type: p for p in (Mute, Deafen)}
    __tablename__ = 'punishment_timers'
    __uniques__ = 'id'

    @classmethod
    async def initial_create(cls):
        """Create the table in the database"""
        async with db.Pool.acquire() as conn:
            await conn.execute(f"""
            CREATE TABLE {cls.__tablename__} (
            id serial PRIMARY KEY NOT NULL,
            guild_id bigint NOT NULL,
            actor_id bigint NOT NULL,
            target_id bigint NOT NULL,
            orig_channel_id bigint null,
            type_of_punishment bigint NOT NULL,
            reason varchar null,
            target_ts bigint NOT NULL
            )""")

    def __init__(self, guild_id, actor_id, target_id, type_of_punishment, target_ts, orig_channel_id=None, reason=None,
                 input_id=None):
        super().__init__()
        self.id = input_id
        self.guild_id = guild_id
        self.actor_id = actor_id
        self.target_id = target_id
        self.type_of_punishment = type_of_punishment
        self.target_ts = target_ts
        self.orig_channel_id = orig_channel_id
        self.reason = reason

    @classmethod
    async def get_by(cls, **kwargs):
        results = await super().get_by(**kwargs)
        result_list = []
        for result in results:
            obj = PunishmentTimerRecords(guild_id=result.get("guild_id"), actor_id=result.get("actor_id"),
                                         target_id=result.get("target_id"),
                                         type_of_punishment=result.get("type_of_punishment"),
                                         target_ts=result.get("target_ts"),
                                         orig_channel_id=result.get("orig_channel_id"), reason=result.get("reason"),
                                         input_id=result.get('id'))
            result_list.append(obj)
        return result_list


def setup(bot):
    """Adds the moderation cog to the bot."""
    bot.add_cog(Moderation(bot))<|MERGE_RESOLUTION|>--- conflicted
+++ resolved
@@ -75,16 +75,9 @@
         """Kicks new members"""
         await self.nm_kick_internal()
 
-<<<<<<< HEAD
     async def mod_log(self, actor: discord.Member, action: str, target: Union[discord.User, discord.Member, None], reason, orig_channel=None,
                       embed_color=discord.Color.red(), global_modlog=True, duration=None,
-                      dm=True, guild_override: int = None, extra_fields=None, updated_by: discord.Member = None,):
-=======
-    async def mod_log(self, actor: discord.Member, action: str, target: Union[discord.User, discord.Member, None],
-                      reason, orig_channel=None,
-                      embed_color=discord.Color.red(), global_modlog=True, duration=None, dm=True,
-                      guild_override: int = None, extra_fields=None):
->>>>>>> 438428ce
+                      dm=True, guild_override: int = None, extra_fields=None, updated_by: discord.Member = None):
         """Generates a modlog embed"""
 
         if target is None:
@@ -148,13 +141,8 @@
                     DOZER_LOGGER.error(
                         f"Failed to catch missing perms in {channel} ({channel.id}) Guild: {channel.guild.id}; Error: {e}")
 
-<<<<<<< HEAD
     hm_regex = re.compile(r"((?P<years>\d+)y)?((?P<months>\d+)M)?((?P<weeks>\d+)w)?((?P<days>\d+)d)?((?P<hours>\d+)h)?((?P<minutes>\d+)m)?(("
                           r"?P<seconds>\d+)s)?")
-=======
-    hm_regex = re.compile(
-        r"((?P<weeks>\d+)w)?((?P<days>\d+)d)?((?P<hours>\d+)h)?((?P<minutes>\d+)m)?((?P<seconds>\d+)s)?")
->>>>>>> 438428ce
 
     def hm_to_seconds(self, hm_str):
         """Converts an hour-minute string to seconds. For example, '1h15m' returns 4500"""
@@ -321,13 +309,9 @@
         results = await Mute.get_by(guild_id=member.guild.id, member_id=member.id)
         if results:
             await Mute.delete(member_id=member.id, guild_id=member.guild.id)
-<<<<<<< HEAD
             await PunishmentTimerRecords.delete(target_id=member.id, guild_id=member.guild.id, type_of_punishment=Mute.type)
             await self.restart_all_timers()
-=======
-            await PunishmentTimerRecords.delete(target_id=member.id, guild_id=member.guild.id,
-                                                type_of_punishment=Mute.type)
->>>>>>> 438428ce
+
             await self.perm_override(member, send_messages=None, add_reactions=None, speak=None, stream=None)
             return True
         else:
@@ -378,13 +362,8 @@
         results = await Deafen.get_by(guild_id=member.guild.id, member_id=member.id)
         if results:
             await self.perm_override(member=member, read_messages=None)
-<<<<<<< HEAD
             await PunishmentTimerRecords.delete(target_id=member.id, guild_id=member.guild.id, type_of_punishment=Deafen.type)
             await self.restart_all_timers()
-=======
-            await PunishmentTimerRecords.delete(target_id=member.id, guild_id=member.guild.id,
-                                                type_of_punishment=Deafen.type)
->>>>>>> 438428ce
             await Deafen.delete(member_id=member.id, guild_id=member.guild.id)
             truths = [True, results[0].self_inflicted]
             return truths
@@ -396,25 +375,7 @@
     @Cog.listener('on_ready')
     async def on_ready(self):
         """Restore punishment timers on bot startup and trigger the nm purge cycle"""
-<<<<<<< HEAD
         await self.start_punishment_timers()
-=======
-        q = await PunishmentTimerRecords.get_by()  # no filters: all
-        for r in q:
-            guild = self.bot.get_guild(r.guild_id)
-            actor = guild.get_member(r.actor_id)
-            target = guild.get_member(r.target_id)
-            orig_channel = self.bot.get_channel(r.orig_channel_id)
-            punishment_type = r.type_of_punishment
-            reason = r.reason or ""
-            seconds = max(int(r.target_ts - time.time()), 0.01)
-            await PunishmentTimerRecords.delete(id=r.id)
-            self.bot.loop.create_task(
-                self.punishment_timer(seconds, target, PunishmentTimerRecords.type_map[punishment_type], reason, actor,
-                                      orig_channel))
-            getLogger('dozer').info(
-                f"Restarted {PunishmentTimerRecords.type_map[punishment_type].__name__} of {target} in {guild}")
->>>>>>> 438428ce
         await self.nm_kick.start()
 
     @Cog.listener('on_member_join')
