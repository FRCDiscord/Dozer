"""Commands and management for news subscriptions"""

import datetime
import traceback
from asyncio import CancelledError, InvalidStateError
from xml.etree import ElementTree

import aiohttp
import discord
from discord.ext import tasks
from discord.ext.commands import guild_only, has_permissions, BadArgument
from loguru import logger

from dozer.context import DozerContext
from ._utils import *
from .. import db
from ..sources import DataBasedSource, Source, sources


def str_or_none(obj):
    """A helper function to make sure str(None) returns None instead of 'None' """
    if obj is None:
        return None
    else:
        return str(obj)


class News(Cog):
    """Commands and management for news subscriptions"""
    enabled_sources = sources
    kinds = ['plain', 'embed']

    def __init__(self, *args, **kwargs):
        super().__init__(*args, **kwargs)
        self.updated = True
        self.http_source = None
        self.sources = {}
        self.get_new_posts.change_interval(minutes=self.bot.config['news']['check_interval'])
        self.get_new_posts.start()

    async def cog_unload(self):
        """Attempt to gracefully shut down the loop. Doesn't generally work. """
        self.get_new_posts.cancel()

    @tasks.loop()
    async def get_new_posts(self):
        """Attempt to get current subscriptions and post new posts in the respective channels"""
        logger.debug('Getting new news posts.')
        to_delete = [source.short_name for source in self.sources.values() if source.disabled]
        for name in to_delete:
            del self.sources[name]

        for source in self.sources.values():

            logger.debug(f"Getting source {source.full_name}")
            subs = await NewsSubscription.get_by(source=source.short_name)

            if not subs:
                logger.debug(f"Skipping source {source.full_name} due to no subscriptions")
                continue

            channel_dict = {}
            # of the form
            # {
            #   'data_name': {
            #       discord.Channel: 'plain' or 'embed'
            #   },
            #   'other_data': {
            #       discord.Channel: 'plain' or 'embed',
            #       discord.Channel: 'plain' or 'embed'
            #   }
            # }
            for sub in subs:
                channel = self.bot.get_channel(sub.channel_id)
                if channel is None:
                    logger.error(f"Channel {sub.channel_id} (sub ID {sub.id}) returned None. Not removing this"
                                 f"in case it's a discord error, but if discord is fine it's recommended to "
                                 f"remove this channel manually.")
                    continue

                if sub.data is None:
                    sub.data = 'source'
                keys = channel_dict.keys()
                if sub.data not in keys:
                    channel_dict[sub.data] = {}

                channel_dict[sub.data][channel] = sub.kind

            # We've gotten all of the channels we need to post to, lets get the posts and post them now
            try:
                posts = await source.get_new_posts()
            except ElementTree.ParseError:
                logger.error(f"XML Parser errored out on source f{source.full_name}")
                continue
            if posts is None:
                continue

            for (data, channels) in channel_dict.items():
                for (channel, kind) in channels.items():
                    if data not in posts:
                        continue
                    if kind == 'embed':
                        for embed in posts[data]['embed']:
                            await channel.send(embed=embed)
                    elif kind == 'plain':
                        for post in posts[data]['plain']:
                            await channel.send(post)

        next_run = self.get_new_posts.next_iteration
        logger.debug(f"Done with getting news. Next run in "
                     f"{(next_run - datetime.datetime.now(datetime.timezone.utc)).total_seconds()}"
                     f" seconds.")

    @get_new_posts.error
    async def log_exception(self, _exception: Exception):
        """Catch error in the news loop and attempt to restart"""
        logger.error(f"News fetch encountered an error: \"{_exception}\", attempting to restart")
        self.get_new_posts.restart()
        logger.debug("News fetch successfully restarted")

    async def startup(self):
        """Initialize sources and start the loop after initialization"""
        self.sources = {}
        if self.http_source:
            await self.http_source.close()
        self.http_source = aiohttp.ClientSession(
            headers={'Connection': 'keep-alive', 'User-Agent': 'Dozer RSS Feed Reader'})
        # JVN's blog will 403 you if you use the default user agent, so replacing it with this will yield a parsable result.
        for source in self.enabled_sources:
            try:
                self.sources[source.short_name] = source(aiohttp_session=self.http_source, bot=self.bot)
                if issubclass(source, DataBasedSource):
                    subs = await NewsSubscription.get_by(source=source.short_name)
                    data = {sub.data for sub in subs}
                    await self.sources[source.short_name].first_run(data)
                else:
                    await self.sources[source.short_name].first_run()
            except ElementTree.ParseError as err:
                del self.sources[source.short_name]
                logger.error(f"Parsing error in source {source.short_name}: {err}")

    @Cog.listener()
    async def on_guild_channel_delete(self, channel: discord.abc.GuildChannel):
        """Called when a channel is deleted, so it can be removed from the newsfeed"""
        await NewsSubscription.delete(channel_id=channel.id)

    @group(invoke_without_command=True)
    @guild_only()
    async def news(self, ctx: DozerContext):
        """Show help for news subscriptions"""
        embed = discord.Embed(title="How to subscribe to News Sources",
                              description="Dozer has built in news scrapers to allow you to review up to date news"
                                          "in specific channels. See below on how to manage your server's "
                                          "subscriptions")
        embed.add_field(name="How to add a subscription",
                        value=f"To add a source, for example, Chief Delphi to a channel, you can use the command"
                              f"`{ctx.bot.command_prefix}news add #channel cd`")
        embed.add_field(name="Plain text posts",
                        value=f"To use plain text posts instead of embeds, you can use a command like"
                              f"`{ctx.bot.command_prefix}news add #channel cd plain`")
        embed.add_field(name="Data based sources",
                        value=f"Some sources accept data, like Reddit. To add a reddit subreddit, for example the FRC "
                              f"subreddit you can use the command `{ctx.prefix}news add #channel reddit "
                              f"embed frc`")
        embed.add_field(name="Removing Subscriptions",
                        value=f"To remove a source, like Chief Delphi, use `{ctx.prefix}news remove #channel cd`")
        embed.add_field(name="List all sources",
                        value=f"To see all sources, use `{ctx.prefix}news sources`")
        embed.add_field(name="List all subscriptions",
                        value=f"To see all of your server's subscriptions, use `{ctx.prefix}news "
                              f"subscriptions`")
        await ctx.send(embed=embed)

    news.example_usage = "`{prefix}news` - Get a small guide on using the News system"

    @news.command()
    @guild_only()
    async def view_help(self, ctx: DozerContext):
        """Show help for news subscriptions"""
        await self.news(ctx)

    @news.command()
    @has_permissions(manage_guild=True)
    @guild_only()
    async def add(self, ctx: DozerContext, channel: discord.TextChannel, source: Source, kind='embed', data=None):
        """Add a new subscription of a given source to a channel."""

        if data is None and kind not in self.kinds and isinstance(source, DataBasedSource):
            data = kind
            kind = 'embed'

        if data is not None and not isinstance(source, DataBasedSource):
            raise BadArgument(f"The source {source.full_name} does not accept extra data.")

        if data is None and isinstance(source, DataBasedSource):
            raise BadArgument(f"The source {source.full_name} needs data. To subscribe with data, try "
                              f"`{ctx.prefix}news add {source.short_name} {channel.mention} embed data`")

        if not channel.permissions_for(ctx.me).send_messages:
            raise BadArgument(f"I don't have permission to post in {channel.mention}.")

        if channel.guild != ctx.guild:
            raise BadArgument(f"The channel {channel.mention} does not belong to this server.")

        if kind not in self.kinds:
            raise BadArgument(f"{kind} is not a accepted kind of post. Accepted kinds are {', '.join(self.kinds)}")

        data_obj = None
        if isinstance(source, DataBasedSource):
            try:
                data_obj = await source.clean_data(data)
            except DataBasedSource.InvalidDataException as e:
                raise BadArgument(f"Data {data} is invalid. {e.args[0]}")

            search_exists = await NewsSubscription.get_by(channel_id=channel.id, source=source.short_name,
                                                          data=str(data_obj))

            if search_exists:
                raise BadArgument(f"There is already a subscription of {source.full_name} with data {data} "
                                  f"in {channel.mention}")

            added = await source.add_data(data_obj)
            if not added:
                logger.error(f"Failed to add data {data_obj} to source {source.full_name}")
                await ctx.send("Failed to add new data source. Please contact the Dozer Administrators.")
                return

            data_exists = await NewsSubscription.get_by(source=source.short_name, data=str(data_obj))
            if not data_exists:
                await source.add_data(data_obj)
        else:
            search_exists = await NewsSubscription.get_by(channel_id=channel.id, source=source.short_name)

            if search_exists:
                if search_exists[0].kind == kind:
                    raise BadArgument(f"There is already a subscription of {source.full_name} for {channel.mention}.")
                else:
                    await ctx.send(f"There is already a subscription of {source.full_name} for {channel.mention}, "
                                   f"but with a different kind of post. To change the kind of posts, remove the "
                                   f"subscription first using `{ctx.prefix}news remove {channel.mention}"
                                   f" {source.short_name}` and add the subscription again with this command.")
                    return

        new_sub = NewsSubscription(channel_id=channel.id, guild_id=channel.guild.id, source=source.short_name,
                                   kind=kind, data=str_or_none(data_obj))
        await new_sub.update_or_add()

        embed = discord.Embed(title=f"Channel #{channel.name} subscribed to {source.full_name}",
                              description="New posts should be in this channel soon.")
        embed.add_field(name="Kind", value=kind)
        if isinstance(source, DataBasedSource):
            embed.add_field(name="Data", value=data_obj.full_name)

        embed.colour = discord.colour.Color.green()

        await ctx.send(embed=embed)

    add.example_usage = """`{prefix}news add #news cd` - Make new Chief Delphi posts appear in #news
    `{prefix}news add #announcements frc plain` - Add new FRC blog posts in plain text to #announcements
    `{prefix}news add #reddit reddit embed frc` - Add new posts from /r/FRC to #reddit"""

    @news.command()
    @has_permissions(manage_guild=True)
    @guild_only()
    async def remove(self, ctx: DozerContext, channel: discord.TextChannel, source: Source, data=None):
        """Remove a subscription of a given source from a specific channel"""
        if isinstance(source, DataBasedSource):
            if data is None:
                raise BadArgument(f"The source {source.full_name} needs data.")

            try:
                data_obj = await source.clean_data(data)
            except DataBasedSource.InvalidDataException as e:
                await ctx.send(f"Data {data} is invalid. {e.args[0]}")
                return

            sub = await NewsSubscription.get_by(channel_id=channel.id, guild_id=channel.guild.id,
                                                source=source.short_name, data=str(data_obj))
            if len(sub) == 0:
                await ctx.send(f"No subscription of {source.full_name} for channel {channel.mention} with data "
                               f"{data_obj} found.")
                return
            elif len(sub) > 1:
                logger.error(f"More that one subscription of {source.full_name} for channel "
                             f"{channel.mention} with data {data} found when attempting to delete.")
                await ctx.send(f"More that one subscription of {source.full_name} for channel {channel.mention} "
                               f"with data {data} found. Please contact the Dozer administrator for help.")
                return

            data_exists = await NewsSubscription.get_by(source=source.short_name, data=str(data_obj))
            if len(data_exists) > 1:
                removed = await source.remove_data(data_obj)
                if not removed:
                    logger.error(f"Failed to remove data {data_obj} from source {source.full_name}")
                    await ctx.send("Failed to remove data source. Please contact the Dozer Administrators.")
                    return

        else:
            sub = await NewsSubscription.get_by(channel_id=channel.id, guild_id=channel.guild.id,
                                                source=source.short_name)
            if len(sub) == 0:
                raise BadArgument(f"No subscription of {source.full_name} for channel {channel.mention} found.")

            elif len(sub) > 1:
                if isinstance(source, DataBasedSource):
                    raise BadArgument("There ware multiple subscriptions found. Try again with a data parameter.")
                else:
                    logger.error(f"More than one subscription of {source.full_name} for channel "
                                 f"{channel.mention} found when attempting to delete.")
                    raise BadArgument(f"More than one subscription of {source.full_name} for channel "
                                      f"{channel.mention} was found. Please contact the Dozer administrators for help.")

        await NewsSubscription.delete(id=sub[0].id)

        embed = discord.Embed(title=f"Subscription of channel #{channel.name} to {source.full_name} removed",
                              description="Posts from this source will no longer appear.")
        if isinstance(source, DataBasedSource):
            embed.add_field(name="Data", value=sub[0].data)

        embed.colour = discord.colour.Color.red()

        await ctx.send(embed=embed)

    remove.example_usage = """`{prefix}news remove #news cd` - Remove the subscription of Chief Delphi to #news
     `{prefix}news remove #reddit reddit frc` - Remove the subscription of /r/FRC to #reddit"""

    @news.command(name='sources')
    async def list_sources(self, ctx: DozerContext):
        """List all available sources to subscribe to."""
        embed = discord.Embed(title="All available sources to subscribe to.")

        embed.description = f"To subscribe to any of these sources, use the `{ctx.prefix}news add " \
                            f"<channel> <source name>` command."

        for source in self.sources.values():
            aliases = ", ".join(source.aliases)
            embed.add_field(name=f"{source.full_name}",
                            value=f"[{source.description}]({source.base_url})\n\nPossible Names: `{aliases}`",
                            inline=True)

        await ctx.send(embed=embed)

    list_sources.example_usage = "`{prefix}`news sources` - Get all available sources"

    @news.command(name='subscriptions', aliases=('subs', 'channels'))
    @guild_only()
    async def list_subscriptions(self, ctx: DozerContext, channel: discord.TextChannel = None):
        """List all subscriptions that the current server are subscribed to"""
        if channel is not None:
            results = await NewsSubscription.get_by(guild_id=ctx.guild.id, channel_id=ctx.channel.id)
        else:
            results = await NewsSubscription.get_by(guild_id=ctx.guild.id)

        if not results:
            embed = discord.Embed(title="News Subscriptions for {}".format(ctx.guild.name))
            embed.description = f"No news subscriptions found for this guild! Add one using `{self.bot.command_prefix}" \
                                f"news add <channel> <source>`"
            embed.colour = discord.Color.red()
            await ctx.send(embed=embed)
            return

        channels = {}
        for result in results:
            channel = ctx.bot.get_channel(result.channel_id)
            if channel is None:
                logger.error(f"Channel ID {result.channel_id} for subscription ID {result.id} not found.")
                continue

            try:
                channels[channel].append(result)
            except KeyError:
                channels[channel] = [result]

        embed = discord.Embed()
        embed.title = "News Subscriptions for {}".format(ctx.guild.name)
        embed.colour = discord.Color.dark_orange()
        for found_channel, lst in channels.items():
            subs = ""
            for sub in lst:
                subs += f"{sub.source}"
                if sub.data:
                    subs += f": {sub.data}"
                subs += "\n"
            embed.add_field(name=f"#{found_channel.name}", value=subs)
        await ctx.send(embed=embed)

    list_subscriptions.example_usage = """`{prefix}news subs` - Check all subscriptions in the current server
    `{prefix}news subs #news` - See all the subscriptions for #news"""

    @news.command()
    @dev_check()
    async def restart_loop(self, ctx: DozerContext):
        """Restart the news check loop"""
        self.get_new_posts.stop()
        self.get_new_posts.change_interval(minutes=self.bot.config['news']['check_interval'])
        self.get_new_posts.start()
        await ctx.send("Loop restarted.")

    restart_loop.example_usage = "`{prefix}news restart_loop` - Restart the news loop if you are a developer"

    @news.command()
    @dev_check()
    async def next_run(self, ctx: DozerContext):
        """Print out the next time the news check loop will run"""
        next_run = self.get_new_posts.next_iteration
        if next_run is None:
            await ctx.send(f"No next run scheduled. This likely means an exception occurred in the loop. Check this "
                           f"exception using {ctx.prefix}news get_exception, and then restart using "
                           f"{ctx.prefix}news restart_loop if appropriate. ")
        else:
            await ctx.send(f"Next run in "
                           f"{(next_run - datetime.datetime.now(datetime.timezone.utc)).total_seconds()} seconds.")

    next_run.example_usage = "`{prefix}news next_run` - Check the next time the loop runs if you are a developer"

    @news.command()
    @dev_check()
    async def get_exception(self, ctx: DozerContext):
        """If the news check loop has failed, print out the exception and traceback"""
        try:
            exception = self.get_new_posts.get_task().exception()
            if exception is None:
                await ctx.send("No exception occurred.")
            else:
<<<<<<< HEAD
                tb_str = traceback.format_exception(type(exception), value=exception, tb=exception.__traceback__)
=======
                tb_str = traceback.format_exception(exception)
>>>>>>> d1658269
                await ctx.send(f"```{''.join(tb_str)}```")
        except CancelledError:
            await ctx.send("Task has been cancelled.")
        except InvalidStateError:
            await ctx.send("Task has not yet completed. This likely means the loop is continuing just fine. You can"
                           f"determine the next time it's running with {ctx.prefix}news next_run")

    get_exception.example_usage = "`{prefix}news get_exception` - Get the exception that the loop failed with"


async def setup(bot):
    """Setup cog"""
    await bot.add_cog(News(bot))


class NewsSubscription(db.DatabaseTable):
    """Represents a single subscription of one news source to one channel"""
    __tablename__ = 'news_subs'
    __uniques__ = 'id'

    @classmethod
    async def initial_create(cls):
        """Create the table in the database"""
        async with db.Pool.acquire() as conn:
            await conn.execute(f"""
            CREATE TABLE {cls.__tablename__} (
            id serial PRIMARY KEY NOT NULL,
            channel_id bigint NOT NULL,
            guild_id bigint NOT NULL,
            source varchar NOT NULL,
            data varchar,
            kind varchar NOT NULL
            )""")

    def __init__(self, channel_id: int, guild_id: int, source: str, kind: str, data: str = None, sub_id: int = None):
        super().__init__()
        self.id = sub_id
        self.channel_id = channel_id
        self.guild_id = guild_id
        self.source = source
        self.kind = kind
        self.data = data

    @classmethod
    async def get_by(cls, **kwargs):
        results = await super().get_by(**kwargs)
        result_list = []
        for result in results:
            obj = NewsSubscription(sub_id=result.get("id"), channel_id=result.get("channel_id"),
                                   guild_id=result.get("guild_id"), source=result.get("source"),
                                   kind=result.get("kind"), data=result.get("data"))
            result_list.append(obj)
        return result_list<|MERGE_RESOLUTION|>--- conflicted
+++ resolved
@@ -422,11 +422,7 @@
             if exception is None:
                 await ctx.send("No exception occurred.")
             else:
-<<<<<<< HEAD
-                tb_str = traceback.format_exception(type(exception), value=exception, tb=exception.__traceback__)
-=======
                 tb_str = traceback.format_exception(exception)
->>>>>>> d1658269
                 await ctx.send(f"```{''.join(tb_str)}```")
         except CancelledError:
             await ctx.send("Task has been cancelled.")
