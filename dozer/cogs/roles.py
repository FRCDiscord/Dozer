"""Role management commands."""
import asyncio
import time
from typing import TYPE_CHECKING, Set, Optional

import discord
import discord.utils
from discord import Message, Role, Member, Embed
from discord.ext.commands import cooldown, BucketType, has_permissions, BadArgument, guild_only
from discord.utils import escape_markdown

from dozer.context import DozerContext
from ._utils import *
from .actionlogs import CustomJoinLeaveMessages
from .. import db
from ..db import *

if TYPE_CHECKING:
    from dozer import Dozer

blurple: discord.Color = discord.Color.blurple()


class Roles(Cog):
    """Commands for role management."""

    def __init__(self, bot: "Dozer"):
        super().__init__(bot)
        for loop_command in self.giveme.walk_commands():
            @loop_command.before_invoke  # pylint: disable=cell-var-from-loop
            async def givemeautopurge(self, ctx: DozerContext):
                """Before invoking a giveme command, run a purge"""
                if await self.ctx_purge(ctx):
                    await ctx.send("Purged missing roles")

    @staticmethod
    def calculate_epoch_time(time_string: str):
        """Calculates a unix timestamp based on a 1m style string"""
        seconds_per_unit = {"m": 60, "h": 3600, "d": 86400, "w": 604800, "y": 3.154e+7}
        time_delta = int(time_string[:-1]) * seconds_per_unit[time_string[-1]]
        time_release = round(time.time() + time_delta)
        return time_release

    @staticmethod
    async def safe_message_fetch(ctx: DozerContext, menu: "RoleMenu" = None, channel: Optional[discord.TextChannel] = None,
                                 message_id: int = None) -> Message:
        """Used to safely get a message and raise an error message cannot be found"""
        try:
            if menu:
                channel: discord.TextChannel = ctx.guild.get_channel(menu.channel_id)
                return await channel.fetch_message(menu.message_id)
            else:
                if channel:
                    return await channel.fetch_message(message_id)
                else:
                    return await ctx.message.channel.fetch_message(message_id)
        except discord.HTTPException:
            raise BadArgument("That message does not exist or is not in this channel!")

    @staticmethod
    async def add_to_message(message: Message, entry: "ReactionRole"):
        """Adds a reaction role to a message"""
        await message.add_reaction(entry.reaction)
        await entry.update_or_add()

    @staticmethod
    async def del_from_message(message: Message, entry: "ReactionRole"):
        """Removes a reaction from a message"""
        await message.clear_reaction(entry.reaction)

    @Cog.listener('on_ready')
    async def on_ready(self):
        """Restore tempRole timers on bot startup"""
        q: List[TempRoleTimerRecords] = await TempRoleTimerRecords.get_by()  # no filters: all
        for record in q:
            self.bot.loop.create_task(self.removal_timer(record))

    @Cog.listener()
    async def on_raw_message_delete(self, payload: discord.RawMessageDeleteEvent):
        """Used to remove dead reaction role entries"""
        message_id: int = payload.message_id
        await ReactionRole.delete(message_id=message_id)
        await RoleMenu.delete(message_id=message_id)

    @Cog.listener()
    async def on_raw_reaction_add(self, payload: discord.RawReactionActionEvent):
        """Raw API event for reaction add, passes event to action handler"""
        await self.on_raw_reaction_action(payload)

    @Cog.listener()
    async def on_raw_reaction_remove(self, payload: discord.RawReactionActionEvent):
        """Raw API event for reaction remove, passes event to action handler"""
        await self.on_raw_reaction_action(payload)

    async def on_raw_reaction_action(self, payload: discord.RawReactionActionEvent):
        """Called whenever a reaction is added or removed"""
        message_id: int = payload.message_id
        reaction: str = str(payload.emoji)
        reaction_roles: List[ReactionRole] = await ReactionRole.get_by(message_id=message_id, reaction=reaction)
        if len(reaction_roles):
            guild: discord.Guild = self.bot.get_guild(payload.guild_id)
            member: Member = guild.get_member(payload.user_id)
            role: Role = guild.get_role(reaction_roles[0].role_id)
            if member.bot:
                return
            if role:
                try:
                    if payload.event_type == "REACTION_ADD":
                        await member.add_roles(role, reason="Automatic Reaction Role")
                    elif payload.event_type == "REACTION_REMOVE":
                        await member.remove_roles(role, reason="Automatic Reaction Role")
                except discord.Forbidden:
                    logger.debug(f"Unable to add reaction role in guild {guild} due to missing permissions")

    async def removal_timer(self, record: "TempRoleTimerRecords"):
        """Asynchronous task that sleeps for a set time to remove a role from a member after a set period of time."""

        guild: discord.Guild = self.bot.get_guild(int(record.guild_id))
        target: Member = guild.get_member(int(record.target_id))
        target_role: Role = guild.get_role(int(record.target_role_id))
        removal_time: int = record.removal_ts

        # Max function is used to make sure the delay is not negative
        time_delta = max(int(removal_time - time.time()), 1)

        await asyncio.sleep(time_delta)

        await target.remove_roles(target_role)

        await TempRoleTimerRecords.delete(id=record.id)

    @Cog.listener('on_guild_role_update')
    async def on_role_edit(self, old: Role, new: Role):
        """Changes role names in database when they are changed in the guild"""
        if self.normalize(old.name) != self.normalize(new.name):
            results = await GiveableRole.get_by(norm_name=self.normalize(old.name), guild_id=old.guild.id)
            if results:
                logger.debug(f"Role {new.id} name updated. updating name")
                await GiveableRole.from_role(new).update_or_add()

    @Cog.listener('on_guild_role_delete')
    async def on_role_delete(self, old: Role):
        """Deletes roles from database when the roles are deleted from the guild. """
        results: List[GiveableRole] = await GiveableRole.get_by(norm_name=self.normalize(old.name), guild_id=old.guild.id)
        if results:
            logger.debug(f"Role {old.id} deleted. Deleting from database.")
            await GiveableRole.delete(role_id=old.id)

    @Cog.listener('on_member_join')
    async def on_member_join(self, member: Member):
        """Restores a member's roles when they join if they have joined before."""
        me: Member = member.guild.me
        top_restorable: int = me.top_role.position if me.guild_permissions.manage_roles else 0
        restore: List[MissingRole] = await MissingRole.get_by(guild_id=member.guild.id, member_id=member.id)
        if len(restore) == 0:
            return  # New member - nothing to restore

        valid, cant_give, missing = set(), set(), set()
        for missing_role in restore:
            role: Role = member.guild.get_role(missing_role.role_id)
            if role is None:  # Role with that ID does not exist
                missing.add(missing_role.role_name)
            elif role.position > top_restorable:
                cant_give.add(role.name)
            else:
                valid.add(role)
        for entry in restore:
            # Not missing anymore - remove the record to free up the primary key
            await MissingRole.delete(role_id=entry.role_id, member_id=entry.member_id)

        await member.add_roles(*valid)
        if not missing and not cant_give:
            return

        e: Embed = Embed(title='Welcome back to the {} server, {}!'.format(member.guild.name, member),
                         color=discord.Color.blue())
        if missing:
            e.add_field(name='I couldn\'t restore these roles, as they don\'t exist.', value='\n'.join(sorted(missing)))
        if cant_give:
            e.add_field(name='I couldn\'t restore these roles, as I don\'t have permission.',
                        value='\n'.join(sorted(cant_give)))
        try:
            dest_id: List[CustomJoinLeaveMessages] = await CustomJoinLeaveMessages.get_by(guild_id=member.guild.id)
            dest: discord.TextChannel = member.guild.get_channel(dest_id[0].channel_id)
            await dest.send(embed=e)
        except discord.Forbidden:
            pass
        except IndexError:
            pass

    @Cog.listener('on_member_remove')
    async def on_member_remove(self, member: Member):
        """Saves a member's roles when they leave in case they rejoin."""
        guild_id: int = member.guild.id
        member_id: int = member.id
        for role in member.roles[1:]:  # Exclude the @everyone role
            db_member: MissingRole = MissingRole(role_id=role.id, role_name=role.name, guild_id=guild_id, member_id=member_id)
            await db_member.update_or_add()

    @staticmethod
    async def giveme_purge(rolelist: List["GiveableRole"]):
        """Purges roles in the giveme database that no longer exist. The argument is a list of GiveableRole objects."""
        for role in rolelist:
            dbrole: List[GiveableRole] = await GiveableRole.get_by(role_id=role.role_id)
            if dbrole:
                await GiveableRole.delete(role_id=role.role_id)

    async def ctx_purge(self, ctx: DozerContext):
        """Purges all giveme roles that no longer exist in a guild"""
        counter: int = 0
        roles: List["GiveableRole"] = await GiveableRole.get_by(guild_id=ctx.guild.id)
        guildroles: List[int] = []
        rolelist: List["GiveableRole"] = []
        for i in ctx.guild.roles:
            guildroles.append(i.id)
        for role in roles:
            if role.role_id not in guildroles:
                rolelist.append(role)
                counter += 1
        await self.giveme_purge(rolelist)
        return counter

    async def on_guild_role_delete(self, role: "GiveableRole"):
        """Automatically delete giveme roles if they are deleted from the guild"""
        rolelist: List[GiveableRole] = [role]
        await self.giveme_purge(rolelist)

    @group(invoke_without_command=True)
    @bot_has_permissions(manage_roles=True)
    async def giveme(self, ctx: DozerContext, *, roles: str):
        """Give you one or more giveable roles, separated by commas."""
        norm_names: List[str] = [self.normalize(name) for name in roles.split(',')]
        giveable_ids: List[int] = [tup.role_id for tup in await GiveableRole.get_by(guild_id=ctx.guild.id) if
                                   tup.norm_name in norm_names]
        valid: Set[Role] = set(role for role in ctx.guild.roles if role.id in giveable_ids)

        already_have: Set[Role] = valid & set(ctx.author.roles)
        given: Set[Role] = valid - already_have
        await ctx.author.add_roles(*given)

        e: Embed = Embed(color=discord.Color.blue())
        if given:
            given_names: List[str] = sorted((role.name for role in given), key=str.casefold)
            e.add_field(name='Gave you {} role(s)!'.format(len(given)), value='\n'.join(given_names), inline=False)
        if already_have:
            already_have_names = sorted((role.name for role in already_have), key=str.casefold)
            e.add_field(name='You already have {} role(s)!'.format(len(already_have)),
                        value='\n'.join(already_have_names), inline=False)
        extra: int = len(norm_names) - len(valid)
        if extra > 0:
            e.add_field(name='{} role(s) could not be found!'.format(extra),
                        value='Use `{0.prefix}{0.invoked_with} list` to find valid giveable roles!'.format(ctx),
                        inline=False)
        msg: Message = await ctx.send(embed=e)
        try:
            await msg.add_reaction("❌")
        except discord.Forbidden:
            return
        try:
            await self.bot.wait_for(
                'reaction_add', timeout=30, check=lambda reaction, reactor:
                reaction.emoji == "❌" and reactor == ctx.author and reaction.message == msg)
            try:
                await msg.delete()
            except discord.HTTPException:
<<<<<<< HEAD
                DOZER_LOGGER.debug(
                    f"Unable to delete message to {ctx.author} in guild {ctx.guild} Reason: HTTPException")
=======
                logger.debug(
                    f"Unable to delete message to {ctx.member} in guild {ctx.guild} Reason: HTTPException")
>>>>>>> 78ddac8d
            try:
                await ctx.message.delete()
            except discord.Forbidden:
                pass
        except asyncio.TimeoutError:
            try:
                await msg.clear_reactions()
            except discord.HTTPException:
                logger.debug(
                    f"Unable to clear reactions from message in guild {ctx.guild} Reason: HTTPException")
            return

    giveme.example_usage = """
    `{prefix}giveme Java` - gives you the role called Java, if it exists
    `{prefix}giveme Java, Python` - gives you the roles called Java and Python, if they exist
    """

    @giveme.command()
    @bot_has_permissions(manage_roles=True)
    async def role(self, ctx: DozerContext, roles):
        """Give you one or more giveable roles, separated by commas."""
        await self.giveme(ctx, roles=roles)

    @giveme.command()
    @bot_has_permissions(manage_roles=True)
    @has_permissions(manage_roles=True)
    async def purge(self, ctx: DozerContext):
        """Force a purge of giveme roles that no longer exist in the guild"""
        counter: int = await self.ctx_purge(ctx)
        await ctx.send("Purged {} role(s)".format(counter))

    @giveme.command()
    @bot_has_permissions(manage_roles=True)
    @has_permissions(manage_guild=True)
    async def add(self, ctx: DozerContext, *, name: str):
        """Makes an existing role giveable, or creates one if it doesn't exist. Name must not contain commas.
        Similar to create, but will use an existing role if one exists."""
        if ',' in name:
            raise BadArgument('giveable role names must not contain commas!')
        norm_name: str = self.normalize(name)
        settings: List[GiveableRole] = await GiveableRole.get_by(guild_id=ctx.guild.id, norm_name=norm_name)
        if settings:
            raise BadArgument('that role already exists and is giveable!')
        candidates: List[Role] = [role for role in ctx.guild.roles if self.normalize(role.name) == norm_name]

        if not len(candidates):
            role: Role = await ctx.guild.create_role(name=name, reason='Giveable role created by {}'.format(ctx.author))
        elif len(candidates) == 1:
            role = candidates[0]
        else:
            raise BadArgument('{} roles with that name exist!'.format(len(candidates)))
        await GiveableRole.from_role(role).update_or_add()
        await ctx.send(
            'Role "{0}" added! Use `{1}{2} {0}` to get it!'.format(role.name, ctx.prefix, ctx.command.parent))

    add.example_usage = """
    `{prefix}giveme add Java` - creates or finds a role named "Java" and makes it giveable
    `{prefix}giveme Java` - gives you the Java role that was just found or created
    """

    @giveme.command()
    @bot_has_permissions(manage_roles=True)
    @has_permissions(manage_guild=True)
    async def create(self, ctx: DozerContext, *, name: str):
        """Create a giveable role. Name must not contain commas.
        Similar to add, but will always create a new role."""
        if ',' in name:
            raise BadArgument('giveable role names must not contain commas!')
        norm_name: str = self.normalize(name)
        results: List[GiveableRole] = await GiveableRole.get_by(guild_id=ctx.guild.id, norm_name=norm_name)
        if not results:
            role: Role = await ctx.guild.create_role(name=name, reason='Giveable role created by {}'.format(ctx.author))
            settings: GiveableRole = GiveableRole.from_role(role)
            await settings.update_or_add()
            await ctx.send(
                'Role "{0}" created! Use `{1}{2} {0}` to get it!'.format(role.name, ctx.prefix, ctx.command.parent))

        else:
            raise BadArgument('that role already exists and is giveable!')

    create.example_usage = """
    `{prefix}giveme create Python` - creates a role named "Python" and makes it giveable
    `{prefix}giveme Python` - gives you the Python role that was just created
    """

    @giveme.command()
    @bot_has_permissions(manage_roles=True)
    async def remove(self, ctx: DozerContext, *, roles):
        """Removes multiple giveable roles from you. Names must be separated by commas."""
        norm_names: List[str] = [self.normalize(name) for name in roles.split(',')]
        query: List[GiveableRole] = await GiveableRole.get_by(guild_id=ctx.guild.id)
        roles_to_remove = []
        for role in query:
            if role.norm_name in norm_names:
                roles_to_remove.append(role)
        removable_ids: List[int] = [tup.role_id for tup in roles_to_remove]
        valid: Set[Role] = set(role for role in ctx.guild.roles if role.id in removable_ids)

        removed: Set[Role] = valid & set(ctx.author.roles)
        dont_have: Set[Role] = valid - removed
        await ctx.author.remove_roles(*removed)

        e: Embed = Embed(color=discord.Color.blue())
        if removed:
            removed_names: List[str] = sorted((role.name for role in removed), key=str.casefold)
            e.add_field(name='Removed {} role(s)!'.format(len(removed)), value='\n'.join(removed_names), inline=False)
        if dont_have:
            dont_have_names: List[str] = sorted((role.name for role in dont_have), key=str.casefold)
            e.add_field(name='You didn\'t have {} role(s)!'.format(len(dont_have)), value='\n'.join(dont_have_names),
                        inline=False)
        extra: int = len(norm_names) - len(valid)
        if extra > 0:
            e.add_field(name='{} role(s) could not be found!'.format(extra),
                        value='Use `{0.prefix}{0.invoked_with} list` to find valid giveable roles!'.format(ctx),
                        inline=False)
        msg: Message = await ctx.send(embed=e)
        try:
            await msg.add_reaction("❌")
        except discord.Forbidden:
            return
        try:
            await self.bot.wait_for(
                'reaction_add', timeout=30, check=lambda reaction, reactor:
                reaction.emoji == "❌" and reactor == ctx.author and reaction.message == msg)
            try:
                await msg.delete()
            except discord.HTTPException:
<<<<<<< HEAD
                DOZER_LOGGER.debug(
                    f"Unable to delete message to {ctx.author} in guild {ctx.guild} Reason: HTTPException")
=======
                logger.debug(
                    f"Unable to delete message to {ctx.member} in guild {ctx.guild} Reason: HTTPException")
>>>>>>> 78ddac8d
            try:
                await ctx.message.delete()
            except discord.Forbidden:
                pass
        except asyncio.TimeoutError:
            try:
                await msg.clear_reactions()
            except discord.HTTPException:
<<<<<<< HEAD
                DOZER_LOGGER.debug(
                    f"Unable to clear reactions from message to {ctx.author} in guild {ctx.guild} Reason: HTTPException")
=======
                logger.debug(
                    f"Unable to clear reactions from message to {ctx.member} in guild {ctx.guild} Reason: HTTPException")
>>>>>>> 78ddac8d
            return

    remove.example_usage = """
    `{prefix}giveme remove Java` - removes the role called "Java" from you (if it can be given with `{prefix}giveme`)
    `{prefix}giveme remove Java, Python` - removes the roles called "Java" and "Python" from you
    """

    @giveme.command()
    @bot_has_permissions(manage_roles=True)
    @has_permissions(manage_guild=True)
    async def delete(self, ctx: DozerContext, *, name: str):
        """Deletes and removes a giveable role."""
        if ',' in name:
            raise BadArgument('this command only works with single roles!')
        norm_name: str = self.normalize(name)
        valid_ids: Set[int] = set(role.id for role in ctx.guild.roles)
        roles: List[GiveableRole] = await GiveableRole.get_by(guild_id=ctx.guild.id, norm_name=norm_name)
        valid_roles: List[GiveableRole] = []
        for role_option in roles:
            if role_option.role_id in valid_ids:
                valid_roles.append(role_option)
        if len(valid_roles) == 0:
            raise BadArgument('that role does not exist or is not giveable!')
        elif len(valid_roles) > 1:
            raise BadArgument('multiple giveable roles with that name exist!')
        else:
            role: Role = ctx.guild.get_role(valid_roles[0].role_id)
            await GiveableRole.delete(guild_id=ctx.guild.id, norm_name=valid_roles[0].norm_name)
            await role.delete(reason='Giveable role deleted by {}'.format(ctx.author))
            await ctx.send('Role "{0}" deleted!'.format(role))

    delete.example_usage = """
    `{prefix}giveme delete Java` - deletes the role called "Java" if it's giveable (automatically removes it from all members)
    """

    @cooldown(1, 10, BucketType.channel)
    @giveme.command(name='list')
    @bot_has_permissions(manage_roles=True)
    async def list_roles(self, ctx: DozerContext):
        """Lists all giveable roles for this server."""
        names: List[str] = [tup.name for tup in await GiveableRole.get_by(guild_id=ctx.guild.id)]
        e: Embed = Embed(title='Roles available to self-assign', color=discord.Color.blue())
        e.description = '\n'.join(sorted(names, key=str.casefold))
        await ctx.send(embed=e)

    list_roles.example_usage = """
    `{prefix}giveme list` - lists all giveable roles
    """

    @staticmethod
    def normalize(name: str) -> str:
        """Normalizes a role for consistency in the DB."""
        return name.strip().casefold()

    @giveme.command()
    @bot_has_permissions(manage_roles=True)
    @has_permissions(manage_guild=True)
    async def removefromlist(self, ctx: DozerContext, *, name: str):
        """Deletes and removes a giveable role."""
        # Honestly this is the giveme delete command but modified to only delete from the DB
        if ',' in name:
            raise BadArgument('this command only works with single roles!')
        norm_name: str = self.normalize(name)
        valid_ids: Set[int] = set(role.id for role in ctx.guild.roles)
        roles: List[GiveableRole] = await GiveableRole.get_by(guild_id=ctx.guild.id)
        valid_roles: List[GiveableRole] = []
        for role_option in roles:
            if role_option.norm_name == norm_name and role_option.role_id in valid_ids:
                valid_roles.append(role_option)
        if len(valid_roles) == 0:
            raise BadArgument('that role does not exist or is not giveable!')
        elif len(valid_roles) > 1:
            raise BadArgument('multiple giveable roles with that name exist!')
        else:
            await GiveableRole.delete(guild_id=ctx.guild.id, norm_name=valid_roles[0].norm_name)
            await ctx.send('Role "{0}" deleted from list!'.format(name))

    delete.example_usage = """
    `{prefix}giveme removefromlist Java` - removes the role "Java" from the list of giveable roles.
    """

    @command()
    @bot_has_permissions(manage_roles=True, embed_links=True)
    @has_permissions(manage_roles=True)
    async def tempgive(self, ctx: DozerContext, member: Member, length: int, *, role: Role):
        """Temporarily gives a member a role for a set time. Not restricted to giveable roles."""
        if role > ctx.author.top_role:
            raise BadArgument('Cannot give roles higher than your top role!')

        if role > ctx.me.top_role:
            raise BadArgument('Cannot give roles higher than my top role!')

        remove_time: int = self.calculate_epoch_time(str(length))
        if remove_time < time.time():
            raise BadArgument('Cannot use negative role time')

        ent: TempRoleTimerRecords = TempRoleTimerRecords(
            guild_id=member.guild.id,
            target_id=member.id,
            target_role_id=role.id,
            removal_ts=remove_time
        )

        await member.add_roles(role)
        await ent.update_or_add()
        self.bot.loop.create_task(self.removal_timer(ent))
        e: Embed = Embed(color=blurple)
        e.add_field(name='Success!', value='I gave {} to {}, for {}!'.format(role.mention, member.mention, length))
        e.set_footer(text='Triggered by ' + escape_markdown(ctx.author.display_name))
        await ctx.send(embed=e)

    tempgive.example_usage = """
        `{prefix}tempgive cooldude#1234 1h Java` - gives cooldude any role, giveable or not, named Java for one hour
        """

    @command()
    @bot_has_permissions(manage_roles=True, embed_links=True)
    @has_permissions(manage_roles=True)
    async def give(self, ctx: DozerContext, member: Member, *, role: Role):
        """Gives a member a role. Not restricted to giveable roles."""
        if role > ctx.author.top_role:
            raise BadArgument('Cannot give roles higher than your top role!')
        await member.add_roles(role)
        e: Embed = Embed(color=blurple)
        e.add_field(name='Success!', value='I gave {} to {}!'.format(role, member))
        e.set_footer(text='Triggered by ' + escape_markdown(ctx.author.display_name))
        await ctx.send(embed=e)

    give.example_usage = """
    `{prefix}give cooldude#1234 Java` - gives cooldude any role, giveable or not, named Java
    """

    @command()
    @bot_has_permissions(manage_roles=True, embed_links=True)
    @has_permissions(manage_roles=True)
    async def take(self, ctx: DozerContext, member: Member, *, role: Role):
        """Takes a role from a member. Not restricted to giveable roles."""
        if role > ctx.author.top_role:
            raise BadArgument('Cannot take roles higher than your top role!')
        await member.remove_roles(role)
        e: Embed = Embed(color=blurple)
        e.add_field(name='Success!', value='I took {} from {}!'.format(role, member))
        e.set_footer(text='Triggered by ' + escape_markdown(ctx.author.display_name))
        await ctx.send(embed=e)

    take.example_usage = """
    `{prefix}take cooldude#1234 Java` - takes any role named Java, giveable or not, from cooldude
    """

    async def update_role_menu(self, ctx: DozerContext, menu: "RoleMenu"):
        """Updates a reaction role menu"""
        menu_message: Message = await self.safe_message_fetch(ctx, menu=menu)

        menu_embed: Embed = Embed(title=f"Role Menu: {menu.name}")
        menu_entries: List[ReactionRole] = await ReactionRole.get_by(message_id=menu.message_id)
        for entry in menu_entries:
            role: Role = ctx.guild.get_role(entry.role_id)
            menu_embed.add_field(name=f"Role: {role}", value=f"{entry.reaction}: {role.mention}", inline=False)
        menu_embed.set_footer(text=f"React to get a role\nMenu ID: {menu_message.id}, Total roles: {len(menu_entries)}")
        await menu_message.edit(embed=menu_embed)

    @group(invoke_without_command=True, aliases=["reactionrole", "reactionroles"])
    @bot_has_permissions(manage_roles=True, embed_links=True)
    @has_permissions(manage_roles=True)
    @guild_only()
    async def rolemenu(self, ctx: DozerContext):
        """Base command for setting up and tracking reaction roles"""
        rolemenus: List[RoleMenu] = await RoleMenu.get_by(guild_id=ctx.guild.id)
        embed: Embed = Embed(title="Reaction Role Messages", color=blurple)
        boundroles: List[int] = []
        for rolemenu in rolemenus:
            menu_entries = await ReactionRole.get_by(message_id=rolemenu.message_id)
            for role in menu_entries:
                boundroles.append(role.message_id)
            link: str = f"https://discordapp.com/channels/{rolemenu.guild_id}/{rolemenu.channel_id}/{rolemenu.message_id}"
            embed.add_field(name=f"Menu: {rolemenu.name}",
                            value=f"[Contains {len(menu_entries)} role watchers]({link})", inline=False)
        unbound_reactions = await db.Pool.fetch(
            f"""SELECT * FROM {ReactionRole.__tablename__} WHERE message_id != all($1)"""
            f""" and guild_id = $2;""", boundroles, ctx.guild.id)
        # The following code is meant to group individual reaction role entries into the messages they are associated with
        combined_unbound: Dict[str, Dict[str, int]] = {}
        if unbound_reactions:
            for unbound in unbound_reactions:
                guild_id = unbound.get("guild_id")
                channel_id = unbound.get("channel_id")
                message_id = unbound.get("message_id")
                if combined_unbound.get(message_id):
                    combined_unbound[message_id]["total"] += 1
                else:
                    combined_unbound[message_id] = {"guild_id": guild_id, "channel_id": channel_id,
                                                    "message_id": message_id, "total": 1}
        for combined in combined_unbound.values():
            gid = combined["guild_id"]
            cid = combined["channel_id"]
            mid = combined["message_id"]
            total = combined["total"]
            link = f"https://discordapp.com/channels/{gid}/{cid}/{mid}"
            embed.add_field(name=f"Custom Message: {mid}", value=f"[Contains {total} role watchers]({link})",
                            inline=False)
        embed.description = f"{escape_markdown(ctx.bot.user.display_name)} is tracking ({len(rolemenus) + len(combined_unbound)}) " \
                            f"reaction role message(s) in **{ctx.guild}**"
        await ctx.send(embed=embed)

    rolemenu.example_usage = """
    `{prefix}rolemenu createmenu #roles Example role menu`: Creates an empty role menu embed
    `{prefix}rolemenu addrole <message id> @robots 🤖:` adds the reaction role 'robots' to the target message 
    `{prefix}rolemenu delrole <message id> @robots:` removes the reaction role 'robots' from the target message
    """

    @rolemenu.command()
    @bot_has_permissions(manage_roles=True, embed_links=True)
    @has_permissions(manage_roles=True)
    @guild_only()
    async def createmenu(self, ctx: DozerContext, channel: discord.TextChannel, *, name: str):
        """Creates a blank reaction role menu"""
        menu_embed = Embed(title=f"Role Menu: {name}", description="React to get a role")
        message = await channel.send(embed=menu_embed)

        e = RoleMenu(
            guild_id=ctx.guild.id,
            channel_id=channel.id,
            message_id=message.id,
            name=name
        )
        await e.update_or_add()

        menu_embed.set_footer(text=f"Menu ID: {message.id}, Total roles: {0}")
        await message.edit(embed=menu_embed)

        e = Embed(color=blurple)
        link = f"https://discordapp.com/channels/{ctx.guild.id}/{message.channel.id}/{message.id}"
        e.add_field(name='Success!',
                    value=f"I added created role menu [\"{name}\"]({link}) in channel {channel.mention}")
        e.set_footer(text='Triggered by ' + escape_markdown(ctx.author.display_name))
        await ctx.send(embed=e)

    createmenu.example_usage = """
    `{prefix}rolemenu createmenu #roles Example role menu`: Creates an empty role menu embed
    """

    @rolemenu.command(aliases=["add"])
    @bot_has_permissions(manage_roles=True, embed_links=True)
    @has_permissions(manage_roles=True)
    @guild_only()
    async def addrole(self, ctx: DozerContext, channel: Optional[discord.TextChannel], message_id: str,
                      role: Role, emoji: discord.Emoji):
        """Adds a reaction role to a message or a role menu"""
        message_id = int(message_id)
        if isinstance(emoji, discord.Emoji) and emoji.guild_id != ctx.guild.id:
            raise BadArgument(f"The emoji {emoji} is a custom emoji not from this server!")

        if role > ctx.author.top_role:
            raise BadArgument('Cannot give roles higher than your top role!')

        if role > ctx.me.top_role:
            raise BadArgument('Cannot give roles higher than my top role!')

        if role == ctx.guild.default_role:
            raise BadArgument("Cannot give @\N{ZERO WIDTH SPACE}everyone!")

        if role.managed:
            raise BadArgument("I am not allowed to assign that role!")

        menu_return = await RoleMenu.get_by(guild_id=ctx.guild.id, message_id=message_id)
        menu = menu_return[0] if len(menu_return) else None
        message = await self.safe_message_fetch(ctx, menu=menu, channel=channel, message_id=message_id)

        reaction_role = ReactionRole(
            guild_id=ctx.guild.id,
            channel_id=message.channel.id,
            message_id=message.id,
            role_id=role.id,
            reaction=str(emoji)
        )

        old_reaction = await ReactionRole.get_by(message_id=message.id, role_id=role.id)
        if len(old_reaction):
            await self.del_from_message(message, old_reaction[0])
        await self.add_to_message(message, reaction_role)

        if menu:
            await self.update_role_menu(ctx, menu)

        e = Embed(color=blurple)
        link = f"https://discordapp.com/channels/{ctx.guild.id}/{message.channel.id}/{message_id}"
        shortcut = f"[{menu.name}]({link})" if menu else f"[{message_id}]({link})"
        e.add_field(name='Success!', value=f"I added {role.mention} to message \"{shortcut}\" with reaction {emoji}")
        e.set_footer(text='Triggered by ' + escape_markdown(ctx.author.display_name))
        await ctx.send(embed=e)

    addrole.example_usage = """
    -----To target a role menu use this format-----
    `{prefix}rolemenu addrole <message id> <@robots or "Robots"> 🤖`
   -----To target a custom message use this format-----
    `{prefix}rolemenu addrole <channel> <message id> <@robots or "Robots"> 🤖`
    """

    @rolemenu.command(aliases=["del"])
    @bot_has_permissions(manage_roles=True, embed_links=True)
    @has_permissions(manage_roles=True)
    @guild_only()
    async def delrole(self, ctx: DozerContext, channel: Optional[discord.TextChannel], message_id: str,
                      role: Role):
        """Removes a reaction role from a message or a role menu"""
        message_id = int(message_id)
        menu_return = await RoleMenu.get_by(guild_id=ctx.guild.id, message_id=message_id)
        menu = menu_return[0] if len(menu_return) else None
        message = await self.safe_message_fetch(ctx, menu=menu, channel=channel, message_id=message_id)

        reaction = await ReactionRole.get_by(message_id=message.id, role_id=role.id)
        if len(reaction):
            await self.del_from_message(message, reaction[0])
            await ReactionRole.delete(message_id=message.id, role_id=role.id)
        if menu:
            await self.update_role_menu(ctx, menu)

        e = Embed(color=blurple)
        link: str = f"https://discordapp.com/channels/{ctx.guild.id}/{message.channel.id}/{message_id}"
        shortcut: str = f"[{menu.name}]({link})" if menu else f"[{message_id}]({link})"
        e.add_field(name='Success!', value=f"I removed {role.mention} from message {shortcut}")
        e.set_footer(text='Triggered by ' + escape_markdown(ctx.author.display_name))
        await ctx.send(embed=e)

    delrole.example_usage = """
    -----To target a role menu use this format-----
    `{prefix}rolemenu delrole <message id> <@robots or "Robots">`
    -----To target a custom message use this format-----
    `{prefix}rolemenu delrole <channel> <message id> <@robots or "Robots">`
    """


class RoleMenu(db.DatabaseTable):
    """Contains a role menu, used for editing and initial create"""
    __tablename__ = 'role_menus'
    __uniques__ = 'message_id'

    @classmethod
    async def initial_create(cls):
        """Create the table in the database"""
        async with db.Pool.acquire() as conn:
            await conn.execute(f"""
            CREATE TABLE {cls.__tablename__} (
            guild_id bigint NOT NULL,
            channel_id bigint NOT NULL,
            message_id bigint NOT NULL,
            name text NOT NULL,
            PRIMARY KEY (message_id)
            )""")

    def __init__(self, guild_id: int, channel_id: int, message_id: int, name: str):
        super().__init__()
        self.guild_id: int = guild_id
        self.channel_id: int = channel_id
        self.message_id: int = message_id
        self.name: str = name

    @classmethod
    async def get_by(cls, **kwargs) -> List["RoleMenu"]:
        results = await super().get_by(**kwargs)
        result_list = []
        for result in results:
            obj = RoleMenu(guild_id=result.get("guild_id"), channel_id=result.get("channel_id"),
                           message_id=result.get("message_id"), name=result.get("name"))
            result_list.append(obj)
        return result_list


class ReactionRole(db.DatabaseTable):
    """Contains a role menu entry"""
    __tablename__ = 'reaction_roles'
    __uniques__ = 'message_id, role_id'

    @classmethod
    async def initial_create(cls):
        """Create the table in the database"""
        async with db.Pool.acquire() as conn:
            await conn.execute(f"""
            CREATE TABLE {cls.__tablename__} (
            guild_id bigint NOT NUll,
            channel_id bigint NOT NULL,
            message_id bigint NOT NULL,
            role_id bigint NOT NULL,
            reaction varchar NOT NULL,
            PRIMARY KEY (message_id, role_id)
            )""")

    def __init__(self, guild_id: int, channel_id: int, message_id: int, role_id: int, reaction: str):
        super().__init__()
        self.guild_id: int = guild_id
        self.channel_id: int = channel_id
        self.message_id: int = message_id
        self.role_id: int = role_id
        self.reaction: str = reaction

    @classmethod
    async def get_by(cls, **kwargs) -> List["ReactionRole"]:
        results = await super().get_by(**kwargs)
        result_list = []
        for result in results:
            obj = ReactionRole(guild_id=result.get("guild_id"), channel_id=result.get("channel_id"),
                               message_id=result.get("message_id"),
                               role_id=result.get("role_id"), reaction=result.get("reaction"))
            result_list.append(obj)
        return result_list


class GiveableRole(db.DatabaseTable):
    """Database object for maintaining a list of giveable roles."""
    __tablename__ = 'giveable_roles'
    __uniques__ = 'role_id'

    @classmethod
    async def initial_create(cls):
        """Create the table in the database"""
        async with db.Pool.acquire() as conn:
            await conn.execute(f"""
            CREATE TABLE {cls.__tablename__} (
            guild_id bigint NOT NULL,
            role_id bigint PRIMARY KEY NOT NULL,
            name varchar NOT NULL,
            norm_name varchar NOT NULL
            )""")

    def __init__(self, guild_id: int, role_id: int, norm_name: str, name: str):
        super().__init__()
        self.guild_id: int = guild_id
        self.role_id: int = role_id
        self.name: str = name
        self.norm_name: str = norm_name

    @classmethod
    async def get_by(cls, **kwargs) -> List["GiveableRole"]:
        results = await super().get_by(**kwargs)
        result_list = []
        for result in results:
            obj = GiveableRole(guild_id=result.get("guild_id"), role_id=result.get("role_id"),
                               name=result.get("name"), norm_name=result.get("norm_name"))
            result_list.append(obj)
        return result_list

    @classmethod
    def from_role(cls, role: Role) -> "GiveableRole":
        """Creates a GiveableRole record from a Role."""
        return cls(role_id=role.id, name=role.name, norm_name=Roles.normalize(role.name), guild_id=role.guild.id)


class MissingRole(db.DatabaseTable):
    """Holds the roles of those who leave"""
    __tablename__ = 'missing_roles'
    __uniques__ = 'role_id, member_id'

    @classmethod
    async def initial_create(cls):
        """Create the table in the database"""
        async with db.Pool.acquire() as conn:
            await conn.execute(f"""
            CREATE TABLE {cls.__tablename__} (
            guild_id bigint NOT NULL,
            member_id bigint NOT NULL,
            role_id bigint NOT NULL,
            role_name varchar NOT NULL,
            PRIMARY KEY (role_id, member_id)
            )""")

    def __init__(self, guild_id: int, member_id: int, role_id: int, role_name: str):
        super().__init__()
        self.guild_id: int = guild_id
        self.member_id: int = member_id
        self.role_id: int = role_id
        self.role_name: str = role_name

    @classmethod
    async def get_by(cls, **kwargs) -> List["MissingRole"]:
        results = await super().get_by(**kwargs)
        result_list = []
        for result in results:
            obj = MissingRole(guild_id=result.get("guild_id"), role_id=result.get("role_id"),
                              member_id=result.get("member_id"), role_name=result.get("role_name"))
            result_list.append(obj)
        return result_list


class TempRoleTimerRecords(db.DatabaseTable):
    """TempRole Timer Records"""

    __tablename__ = 'temp_role_timers'
    __uniques__ = 'id'

    @classmethod
    async def initial_create(cls):
        """Create the table in the database"""
        async with db.Pool.acquire() as conn:
            await conn.execute(f"""
            CREATE TABLE {cls.__tablename__} (
            id serial PRIMARY KEY NOT NULL,
            guild_id bigint NOT NULL,
            target_id bigint NOT NULL,
            target_role_id bigint NOT NULL,
            removal_ts bigint NOT NULL
            )""")

    def __init__(self, guild_id: int, target_id: int, target_role_id: int, removal_ts: int, input_id: int = None):
        super().__init__()
        self.id: int = input_id
        self.guild_id: int = guild_id
        self.target_id: int = target_id
        self.target_role_id: int = target_role_id
        self.removal_ts: int = removal_ts

    @classmethod
    async def get_by(cls, **kwargs) -> List["TempRoleTimerRecords"]:
        results = await super().get_by(**kwargs)
        result_list = []
        for result in results:
            obj = TempRoleTimerRecords(guild_id=result.get("guild_id"),
                                       target_id=result.get("target_id"),
                                       target_role_id=result.get("target_role_id"),
                                       removal_ts=result.get("removal_ts"),
                                       input_id=result.get('id'))
            result_list.append(obj)
        return result_list


async def setup(bot):
    """Adds the roles cog to the main bot project."""
    await bot.add_cog(Roles(bot))<|MERGE_RESOLUTION|>--- conflicted
+++ resolved
@@ -263,13 +263,8 @@
             try:
                 await msg.delete()
             except discord.HTTPException:
-<<<<<<< HEAD
-                DOZER_LOGGER.debug(
+                logger.debug(
                     f"Unable to delete message to {ctx.author} in guild {ctx.guild} Reason: HTTPException")
-=======
-                logger.debug(
-                    f"Unable to delete message to {ctx.member} in guild {ctx.guild} Reason: HTTPException")
->>>>>>> 78ddac8d
             try:
                 await ctx.message.delete()
             except discord.Forbidden:
@@ -397,13 +392,8 @@
             try:
                 await msg.delete()
             except discord.HTTPException:
-<<<<<<< HEAD
-                DOZER_LOGGER.debug(
+                logger.debug(
                     f"Unable to delete message to {ctx.author} in guild {ctx.guild} Reason: HTTPException")
-=======
-                logger.debug(
-                    f"Unable to delete message to {ctx.member} in guild {ctx.guild} Reason: HTTPException")
->>>>>>> 78ddac8d
             try:
                 await ctx.message.delete()
             except discord.Forbidden:
@@ -412,13 +402,8 @@
             try:
                 await msg.clear_reactions()
             except discord.HTTPException:
-<<<<<<< HEAD
-                DOZER_LOGGER.debug(
+                logger.debug(
                     f"Unable to clear reactions from message to {ctx.author} in guild {ctx.guild} Reason: HTTPException")
-=======
-                logger.debug(
-                    f"Unable to clear reactions from message to {ctx.member} in guild {ctx.guild} Reason: HTTPException")
->>>>>>> 78ddac8d
             return
 
     remove.example_usage = """
