--- conflicted
+++ resolved
@@ -554,16 +554,9 @@
     `{prefix}take cooldude#1234 Java` - takes any role named Java, giveable or not, from cooldude
     """
 
-<<<<<<< HEAD
     async def update_role_menu(self, ctx: DozerContext, menu: "RoleMenu"):
         """Updates a reaction role menu"""
         menu_message: Message = await self.safe_message_fetch(ctx, menu=menu)
-=======
-    async def update_role_menu(self, ctx: DozerContext, menu):
-        """Updates a reaction role menu"""
-        menu = int(menu)
-        menu_message = await self.safe_message_fetch(ctx, menu=menu)
->>>>>>> 2f882c2b
 
         menu_embed: Embed = Embed(title=f"Role Menu: {menu.name}")
         menu_entries: List[ReactionRole] = await ReactionRole.get_by(message_id=menu.message_id)
@@ -657,14 +650,8 @@
     @bot_has_permissions(manage_roles=True, embed_links=True)
     @has_permissions(manage_roles=True)
     @guild_only()
-<<<<<<< HEAD
-    async def addrole(self, ctx: DozerContext, channel: Optional[discord.TextChannel], message_id: int,
-                      role: Role,
-=======
-    async def addrole(self, ctx: DozerContext, channel: typing.Optional[discord.TextChannel], message_id,
-                      role: discord.Role,
->>>>>>> 2f882c2b
-                      emoji: discord.Emoji):
+    async def addrole(self, ctx: DozerContext, channel: Optional[discord.TextChannel], message_id: str,
+                      role: Role, emoji: discord.Emoji):
         """Adds a reaction role to a message or a role menu"""
         message_id = int(message_id)
         if isinstance(emoji, discord.Emoji) and emoji.guild_id != ctx.guild.id:
@@ -720,13 +707,8 @@
     @bot_has_permissions(manage_roles=True, embed_links=True)
     @has_permissions(manage_roles=True)
     @guild_only()
-<<<<<<< HEAD
-    async def delrole(self, ctx: DozerContext, channel: Optional[discord.TextChannel], message_id: int,
+    async def delrole(self, ctx: DozerContext, channel: Optional[discord.TextChannel], message_id: str,
                       role: Role):
-=======
-    async def delrole(self, ctx: DozerContext, channel: typing.Optional[discord.TextChannel], message_id,
-                      role: discord.Role):
->>>>>>> 2f882c2b
         """Removes a reaction role from a message or a role menu"""
         message_id = int(message_id)
         menu_return = await RoleMenu.get_by(guild_id=ctx.guild.id, message_id=message_id)
