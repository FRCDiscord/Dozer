--- conflicted
+++ resolved
@@ -35,9 +35,6 @@
         if version is None:
             # Migration/creation required, go to the function in the subclass for it
             await cls.initial_migrate()
-<<<<<<< HEAD
-    logger.info("All db migrations complete.")
-=======
             version = {"version_num": 0}
         if int(version["version_num"]) < len(cls.__versions__):
             # the version in the DB is less than the version in the bot, run all the migrate scripts necessary
@@ -49,7 +46,7 @@
             async with Pool.acquire() as conn:
                 await conn.execute("""UPDATE versions SET version_num = $1 WHERE table_name = $2""",
                                     len(cls.__versions__), cls.__tablename__)
->>>>>>> 1b16db33
+    logger.info("All db migrations complete.")
 
 
 class DatabaseTable:
